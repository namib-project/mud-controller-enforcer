--- conflicted
+++ resolved
@@ -10,11 +10,7 @@
 WORKDIR /namib
 
 RUN apt update \
-<<<<<<< HEAD
-        && apt install -y avahi-daemon libavahi-compat-libdnssd1 \
-=======
-        && apt install -y avahi-daemon libavahi-compat-libdnssd1 libsqlite3-0 sqlite3 \
->>>>>>> 192ed84c
+        && apt install -y avahi-daemon libavahi-compat-libdnssd1 postgresql-client \
         && rm -rf /var/lib/apt/lists/* \
         && mkdir acme
 
