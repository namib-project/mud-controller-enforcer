version: "3"

services:
  namib_mud_controller:
<<<<<<< HEAD
    image: gitlab.informatik.uni-bremen.de:5005/namib/mud-controller-enforcer/namib_mud_controller:postgres
    environment:
      DATABASE_URL: postgres://namib:namib@postgres/namib_mud_controller
=======
    image: gitlab.informatik.uni-bremen.de:5005/namib/mud-controller-enforcer/namib_mud_controller:latest
    volumes:
      - ./acme:/namib/acme
>>>>>>> ddfad8d8
    ports:
      - 8000:8000
      - 8734:8734
    networks:
      - lan

  postgres:
    image: postgres
    environment:
      POSTGRES_USER: namib
      POSTGRES_PASSWORD: namib
      POSTGRES_DB: namib_mud_controller
    volumes:
      - ./data:/var/lib/postgresql/data
    ports:
      - 5432:5432
    networks:
      - lan

  namib_enforcer:
    image: gitlab.informatik.uni-bremen.de:5005/namib/mud-controller-enforcer/namib_enforcer
    command:
      - sh
      - -c
      - rm -f /etc/uci-defaults/xxx_config && exec /sbin/init
    tty: true
    cap_add:
      - NET_ADMIN
      - NET_RAW
    environment:
      SKIP_SEND_AND_PROCESS: 1
    ports:
      - 5480:80
    networks:
      lan:
        priority: 100
      wan:

  add_mock_data:
    image: docker
    depends_on:
      - namib_mud_controller
    command:
      - sh
      - -c
      - echo 2 | sh /import_mock_data.sh
    privileged: true
    volumes:
      - ../scripts/import_mock_data.sh:/import_mock_data.sh:ro
      - /var/run/docker.sock:/var/run/docker.sock

  dhcp_client:
    image: debian
    depends_on:
      - namib_enforcer
    command:
      - sh
      - -c
      - >
        apt-get update && apt-get install -y isc-dhcp-client &&
        echo 'option mudurl code 161 = text;' >> /etc/dhcp/dhclient.conf &&
        echo 'send mudurl "https://iotanalytics.unsw.edu.au/mud/amazonEchoMud.json";' >> /etc/dhcp/dhclient.conf &&
        dhclient -1 -4 -d
    networks:
      - lan

  neo4j:
    image: neo4j
    ports:
      - 7474:7474
      - 7687:7687
    volumes:
      - ./neo4j/data:/data
    environment:
      - NEO4J_AUTH=neo4j/test
    networks:
      - lan

  neo4things:
    image: gitlab.informatik.uni-bremen.de:5005/namib/gruppe-1-legacy-nodes/neo4things:master
    entrypoint:
      - sh
      - -c
      - >
        python manage.py install_labels;
        python manage.py migrate;
        echo "from django.contrib.auth import get_user_model; get_user_model().objects.create_superuser('admin', 'admin@namib.me', 'namib')" | python manage.py shell;
        exec /app/neogit/docker-entrypoint.sh
    ports:
      - 7000:8000
    environment:
      NEO4J_USERNAME: neo4j
      NEO4J_PASSWORD: test
      NEO4J_HOST: neo4j
      NEO4J_PORT: 7687
      NEO4J_BOLT_URL: bolt://neo4j:test@neo4j:7687
      SECRET_KEY: asecret
    networks:
      - lan

networks:
  wan:
    driver: bridge
  lan:
    driver: bridge<|MERGE_RESOLUTION|>--- conflicted
+++ resolved
@@ -2,15 +2,11 @@
 
 services:
   namib_mud_controller:
-<<<<<<< HEAD
     image: gitlab.informatik.uni-bremen.de:5005/namib/mud-controller-enforcer/namib_mud_controller:postgres
     environment:
       DATABASE_URL: postgres://namib:namib@postgres/namib_mud_controller
-=======
-    image: gitlab.informatik.uni-bremen.de:5005/namib/mud-controller-enforcer/namib_mud_controller:latest
     volumes:
       - ./acme:/namib/acme
->>>>>>> ddfad8d8
     ports:
       - 8000:8000
       - 8734:8734
