--- conflicted
+++ resolved
@@ -1,12 +1,14 @@
 #[cfg(feature = "postgres")]
 use std::env;
+use std::{
+    net::{Ipv4Addr, SocketAddr, SocketAddrV4},
+    str::FromStr,
+    sync::Arc,
+};
 
 use dotenv::dotenv;
+use futures::executor::block_on;
 use log::{debug, error, info};
-use sqlx::migrate;
-
-<<<<<<< HEAD
-use futures::executor::block_on;
 use namib_mud_controller::{
     controller::app,
     db::DbConnection,
@@ -16,11 +18,7 @@
 use reqwest::{header::HeaderMap, Client, StatusCode};
 use serde::{de::DeserializeOwned, Serialize};
 use snafu::{Backtrace, GenerateBacktrace};
-use std::{
-    net::{Ipv4Addr, SocketAddr, SocketAddrV4},
-    str::FromStr,
-    sync::Arc,
-};
+use sqlx::{migrate, sqlite::SqliteConnectOptions};
 use tokio::{
     sync::{
         oneshot::{Receiver, Sender},
@@ -31,8 +29,6 @@
 
 pub const API_TEST_SOCKADDR: &str = "127.0.0.1:0";
 
-=======
->>>>>>> 093f40e5
 pub struct IntegrationTestContext {
     pub db_url: String,
     pub db_name: &'static str,
@@ -49,13 +45,10 @@
         dotenv().ok();
         env_logger::try_init().ok();
 
-<<<<<<< HEAD
-        #[cfg(feature = "sqlite")]
-        let db_url = format!("sqlite:{}?mode=memory", db_name);
-=======
         #[cfg(not(feature = "postgres"))]
         let db_url = "sqlite::memory:".to_string();
->>>>>>> 093f40e5
+        // No longer supported as of sqlx 0.5.X
+        //let db_url = format!("sqlite:{}?mode=memory", db_name);
 
         #[cfg(feature = "postgres")]
         let db_url = {
@@ -112,8 +105,8 @@
             app(
                 conn,
                 end_signal_rec,
-                server_addr.clone(),
-                None,
+                vec![server_addr.clone()],
+                Vec::new(),
                 Some(2),
                 Some(startup_complete_send),
             )
@@ -153,7 +146,6 @@
         }
         Ok(())
     }
-<<<<<<< HEAD
 }
 
 #[cfg(feature = "postgres")]
@@ -250,6 +242,4 @@
 
 pub async fn assert_get_status(client: &Client, url: &str, status_code: StatusCode) {
     assert_eq!(client.get(url).send().await.unwrap().status(), status_code)
-=======
->>>>>>> 093f40e5
 }