[package]
name = "namib_mud_controller"
version = "0.0.1"
authors = ["Jeffrey Munstermann <jemu@uni-bremen.de>", "Benjamin Ludewig <ludewigb@uni-bremen.de>", "Hugo Hakim Damer <hdamer@uni-bremen.de>", "Florian Bonetti <flobon@uni-bremen.de>", "Michael Bach <bachm@uni-bremen.de>"]
edition = "2018"

[features]
default = ["sqlite"]
postgres = ["sqlx/postgres"]
sqlite = ["sqlx/sqlite"]

[dependencies]
actix-web = { version = "3.3", features = ["rustls"] }
actix-rt = "1.1"
actix-files = "0.5"
actix-cors = "0.5.4"
actix-ratelimit = { version = "0.3.1", default-features = false, features = ["memory"] }
sqlx = { version = "0.4", features = ["runtime-actix-rustls", "chrono"] }
namib_shared = { tag = "0.4.0", git = "https://gitlab.informatik.uni-bremen.de/namib/mud-controller-enforcer/namib_shared.git" }
log = "0.4"
env_logger = "0.8"
tokio = { version = "1", features = ["full"] }
async-dnssd = { tag = "0.5.0-rc.3", git = "https://gitlab.informatik.uni-bremen.de/namib/mud-controller-enforcer/rust-async-dnssd.git" }
futures = "0.3"
rustls = "0.19"
rustls_18 = { version = "0.18", package = "rustls" }
reqwest = { version = "0.11", default-features = false, features = ["rustls-tls-manual-roots", "blocking"] }
tokio-rustls = "0.22"
tokio-util = "0.6"
tokio-serde = "0.8"
tarpc = { version = "0.24", features = ["full"] }
pin-project = "1.0"
rand = "0.8"
rust-argon2 = "0.8"
serde = { version = "1.0", features = ["derive"] }
serde_json = "1.0"
serde_derive = "1.0"
dotenv = "0.15"
jsonwebtoken = "7.2"
chrono = { version = "0.4", features = ["serde"] }
validator = { version = "0.12", features = ["derive"] }
snafu = { version = "0.6", default-features = false, features = ["std", "backtraces", "futures"] }
isahc = "1.0"
paperclip = { version = "0.5", features = ["actix", "chrono"] }
glob = "0.3"
const_format = "0.2"
strum = { version = "0.20", features = ["derive"] }
strum_macros = { version = "0.20" }
sha3 = "0.9"
base64 = "0.13"
regex = "1"
lazy_static = "1"
<<<<<<< HEAD
clokwerk = "0.3.4"
url = "2"
tokio-compat-02 = "0.2"
neo4jthings-api = { path = "neo4jthings-api" }
=======
clokwerk = "0.3"
acme-lib = "0.8"
get_if_addrs = "0.5"
url = "2"
>>>>>>> 093e7aa1
<|MERGE_RESOLUTION|>--- conflicted
+++ resolved
@@ -50,14 +50,9 @@
 base64 = "0.13"
 regex = "1"
 lazy_static = "1"
-<<<<<<< HEAD
-clokwerk = "0.3.4"
-url = "2"
-tokio-compat-02 = "0.2"
-neo4jthings-api = { path = "neo4jthings-api" }
-=======
 clokwerk = "0.3"
 acme-lib = "0.8"
 get_if_addrs = "0.5"
 url = "2"
->>>>>>> 093e7aa1
+tokio-compat-02 = "0.2"
+neo4jthings-api = { path = "neo4jthings-api" }