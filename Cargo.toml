[package]
name = "namib_mud_controller"
version = "0.0.1"
authors = ["Jeffrey Munstermann <jemu@uni-bremen.de>", "Benjamin Ludewig <ludewigb@uni-bremen.de>", "Hugo Hakim Damer <hdamer@uni-bremen.de>", "Florian Bonetti <flobon@uni-bremen.de>", "Michael Bach <bachm@uni-bremen.de>"]
edition = "2018"

[features]
default = ["sqlite"]
postgres = ["sqlx/postgres"]
sqlite = ["sqlx/sqlite"]

[dependencies]
funty = "=1.1.0" # Temporary fix for building bitvec (https://github.com/bitvecto-rs/bitvec/issues/105#issuecomment-778570981)
actix-web = "3.3"
actix-rt = "1.1"
actix-files = "0.5"
actix-cors = "0.5.4"
actix-ratelimit = { version = "0.3.1", default-features = false, features = ["memory"] }
sqlx = { version = "0.4", features = ["runtime-actix-rustls", "chrono"] }
namib_shared = { tag = "0.3.1", git = "https://gitlab.informatik.uni-bremen.de/namib/mud-controller-enforcer/namib_shared.git" }
log = "0.4"
env_logger = "0.8"
tokio = { version = "1", features = ["full"] }
async-dnssd = { tag = "0.5.0-rc.3", git = "https://gitlab.informatik.uni-bremen.de/namib/mud-controller-enforcer/rust-async-dnssd.git" }
futures = "0.3"
rustls = "0.19"
tokio-rustls = "0.22"
tokio-util = "0.6"
tokio-serde = "0.8"
tarpc = { version = "0.24", features = ["full"] }
pin-project = "1.0"
rand = "0.8"
rust-argon2 = "0.8"
serde = { version = "1.0", features = ["derive"] }
serde_json = "1.0"
serde_derive = "1.0"
dotenv = "0.15"
jsonwebtoken = "7.2"
chrono = { version = "0.4", features = ["serde"] }
validator = { version = "0.12", features = ["derive"] }
snafu = { version = "0.6", default-features = false, features = ["std", "backtraces", "futures"] }
isahc = "1.0"
paperclip = { version = "0.5", features = ["actix", "chrono"] }
glob = "0.3"
const_format = "0.2"
strum = { version = "0.20", features = ["derive"] }
sha-1 = "0.9"
base64 = "0.13"
regex = "1"
lazy_static = "1"
clokwerk = "0.3.4"
<<<<<<< HEAD
neo4jthings-api = { path = "neo4jthings-api" }
=======
url = "2"
>>>>>>> f5d32a84
<|MERGE_RESOLUTION|>--- conflicted
+++ resolved
@@ -49,8 +49,5 @@
 regex = "1"
 lazy_static = "1"
 clokwerk = "0.3.4"
-<<<<<<< HEAD
-neo4jthings-api = { path = "neo4jthings-api" }
-=======
 url = "2"
->>>>>>> f5d32a84
+neo4jthings-api = { path = "neo4jthings-api" }