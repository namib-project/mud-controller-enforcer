[package]
name = "namib_enforcer"
version = "0.0.1"
authors = ["Jeffrey Munstermann <jemu@uni-bremen.de>", "Benjamin Ludewig <ludewigb@uni-bremen.de>", "Hugo Hakim Damer <hdamer@uni-bremen.de>", "Florian Bonetti <flobon@uni-bremen.de>", "Michael Bach <bachm@uni-bremen.de>"]
edition = "2018"
default-run = "namib_enforcer"

[features]
default = ["execute_uci_commands"]
execute_uci_commands = ["libuci-sys", "libc"]
dnsmasq_hook  = []

[dependencies]
namib_shared = { tag = "0.2.0", git = "https://gitlab.informatik.uni-bremen.de/namib/mud-controller-enforcer/namib_shared.git" }
tokio = { version = "1.0", features = ["macros", "rt", "net", "io-util", "sync", "fs"] }
log = "0.4"
env_logger = "0.8"
async-dnssd = { tag = "0.5.0-rc.3", git = "https://gitlab.informatik.uni-bremen.de/namib/mud-controller-enforcer/rust-async-dnssd.git" }
futures = "0.3"
tokio-native-tls = "0.3"
tokio-util = "0.6"
tarpc = { version = "0.24", features = ["full"] }
serde = { version = "1.0", features = ["derive"] }
pin-project = "1.0"
tokio-serde = "0.8"
snafu = { version = "0.6", default-features = false, features = ["std", "backtraces-impl-backtrace-crate", "futures"] }
dotenv = "0.15"
chrono = { version = "0.4", features = ["serde"] }
hex = "0.4"
serde_json = "1.0"
<<<<<<< HEAD
macaddr = { version = "1.0.1", features = ["serde_std"] }
regex = "1.4.2"

[dev-dependencies]
serial_test = "0.5.1"
=======
>>>>>>> cb87c5d4

[target.'cfg(unix)'.dependencies]
libuci-sys = { tag = "1.0.0", git = "https://gitlab.informatik.uni-bremen.de/namib/mud-controller-enforcer/libuci-sys.git", optional = true }
libc = { version = "0.2", optional = true }

[[bin]]
name = "namib_enforcer"

[[bin]]
name = "namib_dnsmasq_hook"
path = "src/dhcp/dnsmasq_hook.rs"
required-features = ["dnsmasq_hook"]<|MERGE_RESOLUTION|>--- conflicted
+++ resolved
@@ -28,14 +28,11 @@
 chrono = { version = "0.4", features = ["serde"] }
 hex = "0.4"
 serde_json = "1.0"
-<<<<<<< HEAD
 macaddr = { version = "1.0.1", features = ["serde_std"] }
 regex = "1.4.2"
 
 [dev-dependencies]
 serial_test = "0.5.1"
-=======
->>>>>>> cb87c5d4
 
 [target.'cfg(unix)'.dependencies]
 libuci-sys = { tag = "1.0.0", git = "https://gitlab.informatik.uni-bremen.de/namib/mud-controller-enforcer/libuci-sys.git", optional = true }
