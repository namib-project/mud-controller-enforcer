[package]
name = "namib_mud_controller"
version = "0.0.1"
authors = ["Jeffrey Munstermann <jemu@uni-bremen.de>", "Benjamin Ludewig <ludewigb@uni-bremen.de>", "Hugo Hakim Damer <hdamer@uni-bremen.de>", "Florian Bonetti <flobon@uni-bremen.de>", "Michael Bach <bachm@uni-bremen.de>"]
edition = "2018"

[features]
default = ["sqlite"]
postgres = ["sqlx/postgres"]
sqlite = ["sqlx/sqlite"]

[dependencies]
funty = "=1.1.0" # Temporary fix for building bitvec (https://github.com/bitvecto-rs/bitvec/issues/105#issuecomment-778570981)
actix-web = "3.3"
actix-rt = "1.1"
actix-files = "0.5"
actix-cors = "0.5.4"
sqlx = { version = "0.4", features = ["runtime-actix-rustls", "chrono"] }
namib_shared = { tag = "0.3.0", git = "https://gitlab.informatik.uni-bremen.de/namib/mud-controller-enforcer/namib_shared.git" }
log = "0.4"
env_logger = "0.8"
tokio = { version = "1", features = ["full"] }
async-dnssd = { tag = "0.5.0-rc.3", git = "https://gitlab.informatik.uni-bremen.de/namib/mud-controller-enforcer/rust-async-dnssd.git" }
futures = "0.3"
rustls = "0.19"
tokio-rustls = "0.22"
tokio-util = "0.6"
tokio-serde = "0.8"
tarpc = { version = "0.24", features = ["full"] }
pin-project = "1.0"
rand = "0.8"
rust-argon2 = "0.8"
serde = { version = "1.0", features = ["derive"] }
serde_json = "1.0"
serde_derive = "1.0"
dotenv = "0.15"
jsonwebtoken = "7.2"
chrono = { version = "0.4", features = ["serde"] }
validator = { version = "0.12", features = ["derive"] }
snafu = { version = "0.6", default-features = false, features = ["std", "backtraces", "futures"] }
isahc = "1.0"
paperclip = { version = "0.5", features = ["actix", "chrono"] }
glob = "0.3"
const_format = "0.2"
<<<<<<< HEAD
regex = "1"
lazy_static = "1.4.0"
=======
strum = { version = "0.20", features = ["derive"] }
sha-1 = "0.9"
base64 = "0.13"
regex = "1"
lazy_static = "1"
>>>>>>> def413c9
<|MERGE_RESOLUTION|>--- conflicted
+++ resolved
@@ -42,13 +42,8 @@
 paperclip = { version = "0.5", features = ["actix", "chrono"] }
 glob = "0.3"
 const_format = "0.2"
-<<<<<<< HEAD
-regex = "1"
-lazy_static = "1.4.0"
-=======
 strum = { version = "0.20", features = ["derive"] }
 sha-1 = "0.9"
 base64 = "0.13"
 regex = "1"
-lazy_static = "1"
->>>>>>> def413c9
+lazy_static = "1"