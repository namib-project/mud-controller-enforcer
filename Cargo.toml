[package]
name = "namib_mud_controller"
version = "0.0.1"
authors = ["Jeffrey Munstermann <jemu@uni-bremen.de>", "Benjamin Ludewig <ludewigb@uni-bremen.de>", "Hugo Hakim Damer <hdamer@uni-bremen.de>", "Florian Bonetti <flobon@uni-bremen.de>", "Michael Bach <bachm@uni-bremen.de>"]
edition = "2018"

[features]
default = ["sqlite"]
postgres = ["sqlx/postgres"]
sqlite = ["sqlx/sqlite"]

[dependencies]
funty = "=1.1.0" # Temporary fix for building bitvec (https://github.com/bitvecto-rs/bitvec/issues/105#issuecomment-778570981)
actix-web = "3.3"
actix-rt = "1.1"
actix-files = "0.5"
actix-cors = "0.5.4"
actix-ratelimit = { version = "0.3.1", default-features = false, features = ["memory"] }
sqlx = { version = "0.4", features = ["runtime-actix-rustls", "chrono"] }
<<<<<<< HEAD
namib_shared = { branch = "dns_ttl_concept", git = "https://gitlab.informatik.uni-bremen.de/namib/mud-controller-enforcer/namib_shared.git" }
=======
namib_shared = { tag = "0.3.1", git = "https://gitlab.informatik.uni-bremen.de/namib/mud-controller-enforcer/namib_shared.git" }
>>>>>>> 97f0b145
log = "0.4"
env_logger = "0.8"
tokio = { version = "1", features = ["full"] }
async-dnssd = { tag = "0.5.0-rc.3", git = "https://gitlab.informatik.uni-bremen.de/namib/mud-controller-enforcer/rust-async-dnssd.git" }
futures = "0.3"
rustls = "0.19"
tokio-rustls = "0.22"
tokio-util = "0.6"
tokio-serde = "0.8"
tarpc = { version = "0.24", features = ["full"] }
pin-project = "1.0"
rand = "0.8"
rust-argon2 = "0.8"
serde = { version = "1.0", features = ["derive"] }
serde_json = "1.0"
serde_derive = "1.0"
dotenv = "0.15"
jsonwebtoken = "7.2"
chrono = { version = "0.4", features = ["serde"] }
validator = { version = "0.12", features = ["derive"] }
snafu = { version = "0.6", default-features = false, features = ["std", "backtraces", "futures"] }
isahc = "1.0"
paperclip = { version = "0.5", features = ["actix", "chrono"] }
glob = "0.3"
const_format = "0.2"
strum = { version = "0.20", features = ["derive"] }
strum_macros = { version = "0.20" }
sha-1 = "0.9"
base64 = "0.13"
regex = "1"
lazy_static = "1"
clokwerk = "0.3.4"
url = "2"<|MERGE_RESOLUTION|>--- conflicted
+++ resolved
@@ -17,11 +17,8 @@
 actix-cors = "0.5.4"
 actix-ratelimit = { version = "0.3.1", default-features = false, features = ["memory"] }
 sqlx = { version = "0.4", features = ["runtime-actix-rustls", "chrono"] }
-<<<<<<< HEAD
+# TODO update before merging.
 namib_shared = { branch = "dns_ttl_concept", git = "https://gitlab.informatik.uni-bremen.de/namib/mud-controller-enforcer/namib_shared.git" }
-=======
-namib_shared = { tag = "0.3.1", git = "https://gitlab.informatik.uni-bremen.de/namib/mud-controller-enforcer/namib_shared.git" }
->>>>>>> 97f0b145
 log = "0.4"
 env_logger = "0.8"
 tokio = { version = "1", features = ["full"] }
