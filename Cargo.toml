--- conflicted
+++ resolved
@@ -50,11 +50,7 @@
 base64 = "0.13"
 regex = "1"
 lazy_static = "1"
-<<<<<<< HEAD
 clokwerk = "0.3"
 acme-lib = "0.8"
 get_if_addrs = "0.5"
-=======
-clokwerk = "0.3.4"
-url = "2"
->>>>>>> bd2c0194
+url = "2"