[package]
name = "namib_enforcer"
version = "0.0.1"
authors = ["Jeffrey Munstermann <jemu@uni-bremen.de>", "Benjamin Ludewig <ludewigb@uni-bremen.de>", "Hugo Hakim Damer <hdamer@uni-bremen.de>", "Florian Bonetti <flobon@uni-bremen.de>", "Michael Bach <bachm@uni-bremen.de>"]
edition = "2018"
default-run = "namib_enforcer"

[features]
default = ["execute_uci_commands"]
execute_uci_commands = ["libuci-sys", "libc"]

[dependencies]
namib_shared = { path = "../namib_shared" }
tokio = { version = "0.3", features = ["macros", "rt", "net", "io-util", "sync"] }
log = "0.4"
env_logger = "0.8"
async-dnssd = { path = "../rust-async-dnssd" }
futures = "0.3"
rustls = "0.18"
tokio-rustls = "0.20"
tokio-util = "0.4"
tarpc = { version = "0.23", features = ["full"] }
serde = { version = "1.0", features = ["derive"] }
pin-project = "1.0"
tokio-serde = { version = "0.6" }
snafu = { version = "0.6", default-features = false, features = ["std", "backtraces-impl-backtrace-crate", "futures"] }
dotenv = "0.15"
<<<<<<< HEAD
libuci-sys = { path = "../libuci-sys", optional = true }
libc = { version = "0.2", optional = true }
=======
[target.'cfg(unix)'.dependencies]
libuci-sys = { path = "../libuci-sys" }
libc = "0.2"
chrono = {version = "0.4", features = ["serde"]}
hex = "0.4"
serde_json = "1.0"

[[bin]]
name = "namib_enforcer"

[[bin]]
name = "namib_dnsmasq_hook"
path = "src/dhcp/dnsmasq_hook.rs"
>>>>>>> 663aa4ec
<|MERGE_RESOLUTION|>--- conflicted
+++ resolved
@@ -25,13 +25,8 @@
 tokio-serde = { version = "0.6" }
 snafu = { version = "0.6", default-features = false, features = ["std", "backtraces-impl-backtrace-crate", "futures"] }
 dotenv = "0.15"
-<<<<<<< HEAD
 libuci-sys = { path = "../libuci-sys", optional = true }
 libc = { version = "0.2", optional = true }
-=======
-[target.'cfg(unix)'.dependencies]
-libuci-sys = { path = "../libuci-sys" }
-libc = "0.2"
 chrono = {version = "0.4", features = ["serde"]}
 hex = "0.4"
 serde_json = "1.0"
@@ -41,5 +36,4 @@
 
 [[bin]]
 name = "namib_dnsmasq_hook"
-path = "src/dhcp/dnsmasq_hook.rs"
->>>>>>> 663aa4ec
+path = "src/dhcp/dnsmasq_hook.rs"