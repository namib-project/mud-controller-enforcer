[package]
name = "namib_enforcer"
version = "0.0.1"
authors = ["Jeffrey Munstermann <jemu@uni-bremen.de>", "Benjamin Ludewig <ludewigb@uni-bremen.de>", "Hugo Hakim Damer <hdamer@uni-bremen.de>", "Florian Bonetti <flobon@uni-bremen.de>", "Michael Bach <bachm@uni-bremen.de>"]
edition = "2018"
default-run = "namib_enforcer"

[features]
default = ["execute_uci_commands"]
execute_uci_commands = ["libuci-sys", "libc"]
dnsmasq_hook  = []

[dependencies]
namib_shared = { tag = "0.3.0", git = "https://gitlab.informatik.uni-bremen.de/namib/mud-controller-enforcer/namib_shared.git" }
tokio = { version = "1.2", features = ["macros", "rt", "net", "io-util", "sync", "fs"] }
log = "0.4"
env_logger = "0.8"
async-dnssd = { tag = "0.5.0-rc.3", git = "https://gitlab.informatik.uni-bremen.de/namib/mud-controller-enforcer/rust-async-dnssd.git" }
futures = "0.3"
tokio-native-tls = "0.3"
tokio-util = "0.6"
tarpc = { version = "0.24", features = ["full"] }
serde = { version = "1.0", features = ["derive"] }
pin-project = "1.0"
tokio-serde = "0.8"
snafu = { version = "0.6", default-features = false, features = ["std", "backtraces-impl-backtrace-crate", "futures"] }
dotenv = "0.15"
chrono = { version = "0.4", features = ["serde"] }
hex = "0.4"
serde_json = "1.0"
<<<<<<< HEAD
trust-dns-resolver = "0.20.0"
=======
notify = "4"
>>>>>>> 8332f453

[target.'cfg(unix)'.dependencies]
libuci-sys = { tag = "1.0.0", git = "https://gitlab.informatik.uni-bremen.de/namib/mud-controller-enforcer/libuci-sys.git", optional = true }
libc = { version = "0.2", optional = true }
nftnl = "0.6.0"
mnl = "0.2.0"


[[bin]]
name = "namib_enforcer"

[[bin]]
name = "namib_dnsmasq_hook"
path = "src/dhcp/dnsmasq_hook.rs"
required-features = ["dnsmasq_hook"]<|MERGE_RESOLUTION|>--- conflicted
+++ resolved
@@ -11,7 +11,7 @@
 dnsmasq_hook  = []
 
 [dependencies]
-namib_shared = { tag = "0.3.0", git = "https://gitlab.informatik.uni-bremen.de/namib/mud-controller-enforcer/namib_shared.git" }
+namib_shared = { branch = "dns_ttl_concept", git = "https://gitlab.informatik.uni-bremen.de/namib/mud-controller-enforcer/namib_shared.git" }
 tokio = { version = "1.2", features = ["macros", "rt", "net", "io-util", "sync", "fs"] }
 log = "0.4"
 env_logger = "0.8"
@@ -28,11 +28,8 @@
 chrono = { version = "0.4", features = ["serde"] }
 hex = "0.4"
 serde_json = "1.0"
-<<<<<<< HEAD
 trust-dns-resolver = "0.20.0"
-=======
 notify = "4"
->>>>>>> 8332f453
 
 [target.'cfg(unix)'.dependencies]
 libuci-sys = { tag = "1.0.0", git = "https://gitlab.informatik.uni-bremen.de/namib/mud-controller-enforcer/libuci-sys.git", optional = true }
