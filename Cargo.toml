--- conflicted
+++ resolved
@@ -11,13 +11,8 @@
 dnsmasq_hook  = []
 
 [dependencies]
-<<<<<<< HEAD
-namib_shared = { branch= "dnsmasq_hook_tests", git = "https://gitlab.informatik.uni-bremen.de/namib/mud-controller-enforcer/namib_shared.git" }
-tokio = { version = "1.0", features = ["macros", "rt", "net", "io-util", "sync", "fs"] }
-=======
 namib_shared = { tag = "0.3.0", git = "https://gitlab.informatik.uni-bremen.de/namib/mud-controller-enforcer/namib_shared.git" }
 tokio = { version = "1.2", features = ["macros", "rt", "net", "io-util", "sync", "fs"] }
->>>>>>> 8332f453
 log = "0.4"
 env_logger = "0.8"
 async-dnssd = { tag = "0.5.0-rc.3", git = "https://gitlab.informatik.uni-bremen.de/namib/mud-controller-enforcer/rust-async-dnssd.git" }
@@ -33,15 +28,12 @@
 chrono = { version = "0.4", features = ["serde"] }
 hex = "0.4"
 serde_json = "1.0"
-<<<<<<< HEAD
+notify = "4"
 macaddr = { version = "1.0.1", features = ["serde_std"] }
 regex = "1.4.2"
 
 [dev-dependencies]
 serial_test = "0.5.1"
-=======
-notify = "4"
->>>>>>> 8332f453
 
 [target.'cfg(unix)'.dependencies]
 libuci-sys = { tag = "1.0.0", git = "https://gitlab.informatik.uni-bremen.de/namib/mud-controller-enforcer/libuci-sys.git", optional = true }
