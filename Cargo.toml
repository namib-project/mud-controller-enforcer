[package]
name = "namib_mud_controller"
version = "0.0.1"
authors = ["Jeffrey Munstermann <jemu@uni-bremen.de>", "Benjamin Ludewig <ludewigb@uni-bremen.de>", "Hugo Hakim Damer <hdamer@uni-bremen.de>", "Florian Bonetti <flobon@uni-bremen.de>", "Michael Bach <bachm@uni-bremen.de>"]
edition = "2018"

[features]
default = ["sqlite"]
postgres = ["sqlx/postgres"]
sqlite = ["sqlx/sqlite"]

[dependencies]
actix-web = { version = "3.3", features = ["rustls"] }
actix-rt = "1.1"
actix-files = "0.5"
actix-cors = "0.5.4"
actix-ratelimit = { version = "0.3.1", default-features = false, features = ["memory"] }
sqlx = { version = "0.4", features = ["runtime-actix-rustls", "chrono"] }
<<<<<<< HEAD
namib_shared = { tag = "0.4.3", git = "https://gitlab.informatik.uni-bremen.de/namib/mud-controller-enforcer/namib_shared.git" }
log = "0.4"
=======
namib_shared = { tag = "0.4.4", git = "https://gitlab.informatik.uni-bremen.de/namib/mud-controller-enforcer/namib_shared.git" }
log = "0.4.14"
>>>>>>> 192ed84c
env_logger = "0.8"
tokio = { version = "1.2", features = ["full"] }
async-dnssd = { branch = "fix_windows_build", git = "https://github.com/namib-project/rust-async-dnssd" }
futures = "0.3"
rustls = "0.19"
rustls_18 = { version = "0.18", package = "rustls" }
reqwest = { version = "0.11", default-features = false, features = ["rustls-tls-manual-roots", "blocking"] }
tokio-rustls = "0.22"
tokio-util = "0.6"
tokio-serde = "0.8"
tarpc = { branch = "replace_u128_traceid", git = "https://github.com/namib-project/tarpc", features = ["full"] }
pin-project = "1.0"
rand = "0.8"
rust-argon2 = "0.8"
serde = { version = "1.0", features = ["derive"] }
serde_json = "1.0"
serde_derive = "1.0"
dotenv = "0.15"
jsonwebtoken = "7.2"
chrono = { version = "0.4", features = ["serde"] }
validator = { version = "0.12", features = ["derive"] }
snafu = { version = "0.6", default-features = false, features = ["std", "backtraces", "futures"] }
isahc = "1.0"
paperclip = { version = "0.5", features = ["actix", "chrono"] }
glob = "0.3"
const_format = "0.2"
strum = { version = "0.20", features = ["derive"] }
strum_macros = { version = "0.20" }
sha3 = "0.9"
base64 = "0.13"
regex = "1"
lazy_static = "1"
clokwerk = "0.3"
acme-lib = "0.8"
get_if_addrs = "0.5"
url = "2"
tokio-compat-02 = "0.2"
backoff = { version = "0.3", features = ["tokio"] }
neo4jthings-api = { path = "neo4jthings-api" }<|MERGE_RESOLUTION|>--- conflicted
+++ resolved
@@ -16,13 +16,8 @@
 actix-cors = "0.5.4"
 actix-ratelimit = { version = "0.3.1", default-features = false, features = ["memory"] }
 sqlx = { version = "0.4", features = ["runtime-actix-rustls", "chrono"] }
-<<<<<<< HEAD
-namib_shared = { tag = "0.4.3", git = "https://gitlab.informatik.uni-bremen.de/namib/mud-controller-enforcer/namib_shared.git" }
-log = "0.4"
-=======
 namib_shared = { tag = "0.4.4", git = "https://gitlab.informatik.uni-bremen.de/namib/mud-controller-enforcer/namib_shared.git" }
 log = "0.4.14"
->>>>>>> 192ed84c
 env_logger = "0.8"
 tokio = { version = "1.2", features = ["full"] }
 async-dnssd = { branch = "fix_windows_build", git = "https://github.com/namib-project/rust-async-dnssd" }
