--- conflicted
+++ resolved
@@ -11,11 +11,7 @@
 dnsmasq_hook  = []
 
 [dependencies]
-<<<<<<< HEAD
 namib_shared = { branch = "dns_ttl_concept", git = "https://gitlab.informatik.uni-bremen.de/namib/mud-controller-enforcer/namib_shared.git" }
-=======
-namib_shared = { tag = "0.3.1", git = "https://gitlab.informatik.uni-bremen.de/namib/mud-controller-enforcer/namib_shared.git" }
->>>>>>> ab96d3f8
 tokio = { version = "1.2", features = ["macros", "rt", "net", "io-util", "sync", "fs"] }
 log = "0.4"
 env_logger = "0.8"
