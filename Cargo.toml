--- conflicted
+++ resolved
@@ -42,12 +42,9 @@
 paperclip = { version = "0.5", features = ["actix", "chrono"] }
 glob = "0.3"
 const_format = "0.2"
-<<<<<<< HEAD
-clokwerk = "0.3.4"
-=======
 strum = { version = "0.20", features = ["derive"] }
 sha-1 = "0.9"
 base64 = "0.13"
 regex = "1"
 lazy_static = "1"
->>>>>>> def413c9
+clokwerk = "0.3.4"