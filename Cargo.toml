--- conflicted
+++ resolved
@@ -50,8 +50,4 @@
 regex = "1"
 lazy_static = "1"
 clokwerk = "0.3.4"
-<<<<<<< HEAD
-palette = "0.5"
-=======
-url = "2"
->>>>>>> 5d805802
+url = "2"