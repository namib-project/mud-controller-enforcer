use std::{env, io, net::SocketAddr, sync::Arc};

use futures::{pin_mut, prelude::*};
use tarpc::{client, context, rpc, serde_transport};
use tokio::time::{sleep, Duration};

use namib_shared::{codec, firewall_config::EnforcerConfig, rpc::RPCClient};

use crate::{error::Result, services::firewall_service::FirewallService, Enforcer};

use super::controller_discovery::discover_controllers;
use std::time::SystemTime;
use tokio::{
    fs::File,
    io::{AsyncReadExt, ErrorKind},
    net::TcpStream,
    sync::RwLock,
};
use tokio_native_tls::{
    native_tls,
    native_tls::{Certificate, Identity},
    TlsConnector,
};
use tokio_util::codec::LengthDelimitedCodec;

pub async fn run() -> Result<(RPCClient, SocketAddr)> {
    let identity = {
        // set client auth cert
        let mut vec = Vec::new();
        let mut file = File::open(env::var("NAMIB_IDENTITY").expect("NAMIB_IDENTITY env is missing")).await?;
        file.read_to_end(&mut vec).await?;
        Identity::from_pkcs12(&vec, "client")?
    };
    let ca = {
        // verify server cert using CA
        let mut vec = Vec::new();
        let mut file = File::open(env::var("NAMIB_CA_CERT").expect("NAMIB_CA_CERT env is missing")).await?;
        file.read_to_end(&mut vec).await?;
        Certificate::from_pem(&vec)?
    };

<<<<<<< HEAD
    info!("Trying to find & connect to NAMIB Controller");
    let client = loop {
=======
    loop {
>>>>>>> f91b61af
        let addr_stream = discover_controllers("_namib_controller._tcp")?
            .try_filter_map(|addr| try_connect(addr.into(), "_controller._namib", identity.clone(), ca.clone()))
            .inspect_err(|err| warn!("Failed to connect to controller: {:?}", err))
            .filter_map(|r| future::ready(r.ok()));
        pin_mut!(addr_stream);

        if let Some(client) = addr_stream.next().await {
            return Ok(client);
        }

        warn!("No controller found, retrying in 5 secs");
        sleep(Duration::from_secs(5)).await;
<<<<<<< HEAD
    };
    info!("Connected to NAMIB Controller RPC server");
    Ok(client)
=======
    }
>>>>>>> f91b61af
}

pub async fn heartbeat(enforcer: Arc<RwLock<Enforcer>>, fw_service: Arc<FirewallService>) {
    loop {
        {
            let mut enf = enforcer.write().await;
            let version = Some(enf.config.version().into());
            let heartbeat: io::Result<Option<EnforcerConfig>> = enf.client.heartbeat(context::current(), version).await;
            match heartbeat {
                Err(error) => match error.kind() {
                    ErrorKind::ConnectionReset => {
                        error!("RPC Server connection reset, trying to reconnect... ({:?})", error);
<<<<<<< HEAD
                        if let Ok(new_client) = run().await {
                            enf.client = new_client;
=======
                        if let Ok((new_client, addr)) = run().await {
                            enforcer.client = new_client;
                            enforcer.addr = addr;
>>>>>>> f91b61af
                        }
                    },
                    _ => {
                        error!("Error during heartbeat: {:?}", error);
                    },
                },
                Ok(Some(config)) => {
                    debug!("Received new config {:?}", config);
<<<<<<< HEAD
                    drop(enf);
                    // Apply new config and notify firewall service.
                    enforcer.write().await.apply_new_config(config).await;
                    fw_service.notify_firewall_change();
=======
                    if let Err(e) = firewall_service::apply_config(&config, enforcer.addr) {
                        error!("Failed to apply config! {:?}", e)
                    }
                    enforcer.config = config;
>>>>>>> f91b61af
                },
                Ok(None) => debug!("Heartbeat OK!"),
            }
        }

        sleep(Duration::from_secs(5)).await;
    }
}

async fn try_connect(
    addr: SocketAddr,
    dns_name: &'static str,
    identity: Identity,
    ca: Certificate,
) -> Result<Option<(RPCClient, SocketAddr)>> {
    debug!("trying to connect to address {:?}", addr);

    // ip6 geht anscheinend nicht
    if let SocketAddr::V6(_) = addr {
        return Ok(None);
    }

    let tcp_stream = TcpStream::connect(addr).await?;
    let tls_connector = TlsConnector::from(
        native_tls::TlsConnector::builder()
            .identity(identity)
            .disable_built_in_roots(true)
            .add_root_certificate(ca)
            .build()?,
    );
    let framed_io = LengthDelimitedCodec::builder()
        .max_frame_length(50 * 1024 * 1024)
        .new_framed(tls_connector.connect(dns_name, tcp_stream).await?);
    let transport = serde_transport::new(framed_io, codec()());

    Ok(Some((
        RPCClient::new(client::Config::default(), transport).spawn()?,
        addr,
    )))
}

/// Returns the context for the current request, or a default Context if no request is active.
/// Copied and adapted based on tarpc/rpc/context.rs
pub fn current_rpc_context() -> rpc::context::Context {
    let mut rpc_context = rpc::context::current();
    rpc_context.deadline = SystemTime::now() + Duration::from_secs(60); // The deadline is the timestamp, when the request should be dropped, if not already responded to
    rpc_context
}<|MERGE_RESOLUTION|>--- conflicted
+++ resolved
@@ -4,6 +4,7 @@
 use tarpc::{client, context, rpc, serde_transport};
 use tokio::time::{sleep, Duration};
 
+use crate::services::controller_name::apply_secure_name_config;
 use namib_shared::{codec, firewall_config::EnforcerConfig, rpc::RPCClient};
 
 use crate::{error::Result, services::firewall_service::FirewallService, Enforcer};
@@ -39,12 +40,7 @@
         Certificate::from_pem(&vec)?
     };
 
-<<<<<<< HEAD
-    info!("Trying to find & connect to NAMIB Controller");
-    let client = loop {
-=======
     loop {
->>>>>>> f91b61af
         let addr_stream = discover_controllers("_namib_controller._tcp")?
             .try_filter_map(|addr| try_connect(addr.into(), "_controller._namib", identity.clone(), ca.clone()))
             .inspect_err(|err| warn!("Failed to connect to controller: {:?}", err))
@@ -52,18 +48,13 @@
         pin_mut!(addr_stream);
 
         if let Some(client) = addr_stream.next().await {
+            info!("Connected to NAMIB Controller RPC server");
             return Ok(client);
         }
 
         warn!("No controller found, retrying in 5 secs");
         sleep(Duration::from_secs(5)).await;
-<<<<<<< HEAD
-    };
-    info!("Connected to NAMIB Controller RPC server");
-    Ok(client)
-=======
     }
->>>>>>> f91b61af
 }
 
 pub async fn heartbeat(enforcer: Arc<RwLock<Enforcer>>, fw_service: Arc<FirewallService>) {
@@ -76,14 +67,12 @@
                 Err(error) => match error.kind() {
                     ErrorKind::ConnectionReset => {
                         error!("RPC Server connection reset, trying to reconnect... ({:?})", error);
-<<<<<<< HEAD
-                        if let Ok(new_client) = run().await {
+                        if let Ok((new_client, addr)) = run().await {
                             enf.client = new_client;
-=======
-                        if let Ok((new_client, addr)) = run().await {
-                            enforcer.client = new_client;
-                            enforcer.addr = addr;
->>>>>>> f91b61af
+                            enf.addr = addr;
+                        }
+                        if let Err(e) = apply_secure_name_config(&enf.config.secure_name(), enf.addr.clone()) {
+                            error!("Error while applying new controller address: {:?}", e);
                         }
                     },
                     _ => {
@@ -92,17 +81,10 @@
                 },
                 Ok(Some(config)) => {
                     debug!("Received new config {:?}", config);
-<<<<<<< HEAD
                     drop(enf);
                     // Apply new config and notify firewall service.
                     enforcer.write().await.apply_new_config(config).await;
                     fw_service.notify_firewall_change();
-=======
-                    if let Err(e) = firewall_service::apply_config(&config, enforcer.addr) {
-                        error!("Failed to apply config! {:?}", e)
-                    }
-                    enforcer.config = config;
->>>>>>> f91b61af
                 },
                 Ok(None) => debug!("Heartbeat OK!"),
             }
