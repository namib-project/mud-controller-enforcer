<<<<<<< HEAD
use serde::{Deserialize, Serialize};
=======
>>>>>>> a869af9a
use std::{
    collections::hash_map::DefaultHasher,
    hash::{Hash, Hasher},
};

/// This file represent the config for firewall on openwrt.
///
/// Created on 11.11.2020.
///
/// @author Namib Group 3.

/// Represent the name of the Config.
#[derive(Clone, Debug, Hash, Deserialize, Serialize)]
pub struct RuleName(String);

impl RuleName {
    /// Create new Rulename.
    pub fn new(name: String) -> Self {
        RuleName(name)
    }

    /// Return the key, value pair.
    /// Example: key = name, value YOURNAME.
    pub fn to_option(&self) -> (String, String) {
        ("name".to_string(), self.0.clone())
    }
}

/// Enum for the source or destination
#[derive(Clone, Debug, Deserialize, Serialize)]
pub enum EnNetwork {
    LAN,
    WAN,
    VPN,
}

impl EnNetwork {
    /// Return the string of the enum.
    pub fn to_string(&self) -> String {
        match self {
            Self::LAN => "lan".to_string(),
            Self::WAN => "wan".to_string(),
            Self::VPN => "vpn".to_string(),
        }
    }
}

/// Struct for protocol
#[derive(Clone, Debug, Deserialize, Serialize)]
pub struct Protocol(u32);

impl Protocol {
    /// Returns the tcp value used from uci.
    pub fn tcp() -> Self {
        Protocol(6)
    }

<<<<<<< HEAD
    pub fn udp() -> Self {
        Protocol(17)
    }

    pub fn from_number(nr: u32) -> Self {
        Protocol(nr)
=======
    /// Return the key, value pair.
    pub fn to_option(&self) -> (String, String) {
        ("proto".to_string(), self.0.to_string())
>>>>>>> a869af9a
    }

<<<<<<< HEAD
    pub fn all() -> Self {
        Protocol(0)
    }

    /// Return the string of the protocol.
    pub fn to_string(&self) -> String {
        format!("proto='{}'", self.0)
=======
impl EnRoute {
    /// Returns the string of source or destination with protocol.
    pub fn get_network(&self) -> &EnNetwork {
        match self {
            Self::Src(n) => n,
            Self::Des(n) => n,
        }
>>>>>>> a869af9a
    }

    /// Return the key, value pair.
    pub fn to_option(&self) -> (String, String) {
        ("proto".to_string(), self.0.to_string())
    }
}

/// Enum for the target: ACCEPT, REJECT and DROP.
#[derive(Clone, Debug, PartialEq, Deserialize, Serialize)]
pub enum EnTarget {
    ACCEPT,
    REJECT,
    DROP,
}

impl EnTarget {
    /// Return the key, value pair of target.
    pub fn to_option(&self) -> (String, String) {
        match self {
            Self::ACCEPT => ("target".to_string(), "ACCEPT".to_string()),
            Self::REJECT => ("target".to_string(), "REJECT".to_string()),
            Self::DROP => ("target".to_string(), "DROP".to_string()),
        }
    }
}

/// Enum for optional settings. Here can be added some specified rules in key, value format.
pub type EnOptionalSettings = Option<Vec<(String, String)>>;

/// This struct contains the main configuration which is needed for firewall rules.
#[derive(Clone, Debug, Deserialize, Serialize)]
pub struct FirewallRule {
    rule_name: RuleName,
    route_network_src: EnNetwork,
    route_network_dest: EnNetwork,
    protocol: Protocol,
    pub target: EnTarget,
    optional_settings: EnOptionalSettings,
}

impl FirewallRule {
    /// Create a new ConfigFirewall.
    /// Takes Rulename, EnRoute with EnNetwork, Protocol and EnTarget.
    pub fn new(
        rule_name: RuleName,
        route_network_src: EnNetwork,
        route_network_dest: EnNetwork,
        protocol: Protocol,
        target: EnTarget,
        optional_settings: EnOptionalSettings,
    ) -> FirewallRule {
        FirewallRule {
            rule_name,
            route_network_src,
            route_network_dest,
            protocol,
            target,
            optional_settings,
        }
    }

    /// Takes the name of the RuleName and execute the hash.
    pub fn hash(&self) -> String {
        let mut hasher = DefaultHasher::new();
        self.rule_name().0.hash(&mut hasher);
        hasher.finish().to_string()
    }

    /// Takes a config as &self and return the config as vector in key, value pairs.
    pub fn to_option(&self) -> Vec<(String, String)> {
        let mut query: Vec<(String, String)> = Vec::new();
        query.push(self.rule_name.to_option());
        query.push(("src".to_string(), self.route_network_src.to_string()));
        query.push(("dest".to_string(), self.route_network_dest.to_string()));
        query.push(self.protocol.to_option());
        query.push(self.target.to_option());

        if let Some(v) = &self.optional_settings {
            for s in v.iter() {
                query.push(s.clone());
            }
        }
        query
    }

<<<<<<< HEAD
    /// Takes a config as &self and return the config as vector in strings.
    pub fn to_vector_string(&self) -> Vec<String> {
        let mut query: Vec<String> = Vec::new();
        query.push("rule".to_string());
        query.push(self.rule_name.to_string());
        query.push(format!("src='{}'", self.route_network_src.to_string()));
        query.push(format!("dest='{}'", self.route_network_dest.to_string()));
        query.push(self.protocol.to_string());
        query.push(self.target.to_string());

        if let Some(v) = &self.optional_settings {
            for s in v.iter() {
                query.push(format!("{}='{}'", s.0, s.1));
            }
        }
        query
    }

=======
>>>>>>> a869af9a
    /// rule_name getter.
    pub fn rule_name(&self) -> &RuleName {
        &self.rule_name
    }
}

#[derive(Clone, Debug, Deserialize, Serialize)]
pub struct FirewallConfig {
    version: String,
    rules: Vec<FirewallRule>,
}

impl FirewallConfig {
    pub fn new(version: String, rules: Vec<FirewallRule>) -> Self {
        FirewallConfig { version, rules }
    }

    pub fn version(&self) -> &str {
        &self.version
    }

    pub fn rules(&self) -> &Vec<FirewallRule> {
        &self.rules
    }
}<|MERGE_RESOLUTION|>--- conflicted
+++ resolved
@@ -1,7 +1,4 @@
-<<<<<<< HEAD
 use serde::{Deserialize, Serialize};
-=======
->>>>>>> a869af9a
 use std::{
     collections::hash_map::DefaultHasher,
     hash::{Hash, Hasher},
@@ -59,21 +56,14 @@
         Protocol(6)
     }
 
-<<<<<<< HEAD
     pub fn udp() -> Self {
         Protocol(17)
     }
 
     pub fn from_number(nr: u32) -> Self {
         Protocol(nr)
-=======
-    /// Return the key, value pair.
-    pub fn to_option(&self) -> (String, String) {
-        ("proto".to_string(), self.0.to_string())
->>>>>>> a869af9a
     }
 
-<<<<<<< HEAD
     pub fn all() -> Self {
         Protocol(0)
     }
@@ -81,15 +71,6 @@
     /// Return the string of the protocol.
     pub fn to_string(&self) -> String {
         format!("proto='{}'", self.0)
-=======
-impl EnRoute {
-    /// Returns the string of source or destination with protocol.
-    pub fn get_network(&self) -> &EnNetwork {
-        match self {
-            Self::Src(n) => n,
-            Self::Des(n) => n,
-        }
->>>>>>> a869af9a
     }
 
     /// Return the key, value pair.
@@ -176,27 +157,6 @@
         query
     }
 
-<<<<<<< HEAD
-    /// Takes a config as &self and return the config as vector in strings.
-    pub fn to_vector_string(&self) -> Vec<String> {
-        let mut query: Vec<String> = Vec::new();
-        query.push("rule".to_string());
-        query.push(self.rule_name.to_string());
-        query.push(format!("src='{}'", self.route_network_src.to_string()));
-        query.push(format!("dest='{}'", self.route_network_dest.to_string()));
-        query.push(self.protocol.to_string());
-        query.push(self.target.to_string());
-
-        if let Some(v) = &self.optional_settings {
-            for s in v.iter() {
-                query.push(format!("{}='{}'", s.0, s.1));
-            }
-        }
-        query
-    }
-
-=======
->>>>>>> a869af9a
     /// rule_name getter.
     pub fn rule_name(&self) -> &RuleName {
         &self.rule_name
