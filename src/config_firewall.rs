--- conflicted
+++ resolved
@@ -1,10 +1,9 @@
 use serde::{Deserialize, Serialize};
-use std::collections::hash_map::DefaultHasher;
-use std::hash::{Hash, Hasher};
-
-<<<<<<< HEAD
-#[derive(Clone, Debug, Hash, Deserialize, Serialize)]
-=======
+use std::{
+    collections::hash_map::DefaultHasher,
+    hash::{Hash, Hasher},
+};
+
 /// This file represent the config for firewall on openwrt.
 ///
 /// Created on 11.11.2020.
@@ -12,8 +11,7 @@
 /// @author Namib Group 3.
 
 /// Represent the name of the Config.
-#[derive(Clone, Debug, Hash)]
->>>>>>> 093c7376
+#[derive(Clone, Debug, Hash, Deserialize, Serialize)]
 pub struct RuleName(String);
 
 impl RuleName {
@@ -38,12 +36,8 @@
     }
 }
 
-<<<<<<< HEAD
-#[derive(Clone, Debug, Deserialize, Serialize)]
-=======
 /// Enum for the source or destination
-#[derive(Clone, Debug)]
->>>>>>> 093c7376
+#[derive(Clone, Debug, Deserialize, Serialize)]
 pub enum EnNetwork {
     LAN,
     WAN,
@@ -61,12 +55,8 @@
     }
 }
 
-<<<<<<< HEAD
-#[derive(Clone, Debug, Deserialize, Serialize)]
-=======
 /// Struct for protocol
-#[derive(Clone, Debug)]
->>>>>>> 093c7376
+#[derive(Clone, Debug, Deserialize, Serialize)]
 pub struct Protocol(u32);
 
 impl Protocol {
@@ -75,14 +65,18 @@
         Protocol(6)
     }
 
-<<<<<<< HEAD
     pub fn udp() -> Self {
         Protocol(17)
     }
 
     pub fn from_number(nr: u32) -> Self {
         Protocol(nr)
-=======
+    }
+
+    pub fn all() -> Self {
+        Protocol(0)
+    }
+
     /// Return the string of the protocol.
     pub fn to_string(&self) -> String {
         format!("proto='{}'", self.0)
@@ -91,54 +85,11 @@
     /// Return the key, value pair.
     pub fn to_option(&self) -> (String, String) {
         ("proto".to_string(), self.0.to_string())
->>>>>>> 093c7376
-    }
-
-<<<<<<< HEAD
-    pub fn all() -> Self {
-        Protocol(0)
-    }
-
-    pub fn to_string(&self) -> String {
-        format!("proto='{}'", self.0)
-=======
-/// Enum for source oder destination of the firewall.
-#[derive(Clone, Debug)]
-pub enum EnRoute {
-    Src(EnNetwork),
-    Des(EnNetwork),
-}
-
-impl EnRoute {
-    /// Returns the string of source or destination with protocol.
-    pub fn to_string(&self) -> String {
-        match self {
-            Self::Src(n) => format!("src='{}'", n.to_string()),
-            Self::Des(n) => format!("dest='{}'", n.to_string()),
-        }
-    }
-
-    /// Returns the string of source or destination with protocol.
-    pub fn get_network(&self) -> &EnNetwork {
-        match self {
-            Self::Src(n) => n,
-            Self::Des(n) => n,
-        }
->>>>>>> 093c7376
-    }
-
-    /// Returns the key, value pair with the key, value of the network.
-    pub fn to_option(&self) -> (String, String) {
-        ("proto".to_string(), self.0.to_string())
-    }
-}
-
-<<<<<<< HEAD
+    }
+}
+
+/// Enum for the target: ACCEPT, REJECT and DROP.
 #[derive(Clone, Debug, PartialEq, Deserialize, Serialize)]
-=======
-/// Enum for the target: ACCEPT, REJECT and DROP.
-#[derive(Clone, Debug)]
->>>>>>> 093c7376
 pub enum EnTarget {
     ACCEPT,
     REJECT,
@@ -165,23 +116,12 @@
     }
 }
 
-<<<<<<< HEAD
+/// Enum for optional settings. Here can be added some specified rules in key, value format.
 pub type EnOptionalSettings = Option<Vec<(String, String)>>;
 
+/// This struct contains the main configuration which is needed for firewall rules.
 #[derive(Clone, Debug, Deserialize, Serialize)]
 pub struct FirewallRule {
-=======
-/// Enum for optional settings. Here can be added some specified rules in key, value format.
-#[derive(Clone, Debug)]
-pub enum EnOptionalSettings {
-    None,
-    Settings(Vec<(String, String)>),
-}
-
-/// This struct contains the main configuration which is needed for firewall rules.
-#[derive(Clone, Debug)]
-pub struct ConfigFirewall {
->>>>>>> 093c7376
     rule_name: RuleName,
     route_network_src: EnNetwork,
     route_network_dest: EnNetwork,
@@ -190,13 +130,9 @@
     optional_settings: EnOptionalSettings,
 }
 
-<<<<<<< HEAD
 impl FirewallRule {
-=======
-impl ConfigFirewall {
     /// Create a new ConfigFirewall.
     /// Takes Rulename, EnRoute with EnNetwork, Protocol and EnTarget.
->>>>>>> 093c7376
     pub fn new(
         rule_name: RuleName,
         route_network_src: EnNetwork,
