#![allow(clippy::field_reassign_with_default)]

<<<<<<< HEAD
use chrono::{DateTime, NaiveDateTime, Utc};
use paperclip::actix::Apiv2Schema;
=======
use chrono::{DateTime, Local, NaiveDateTime};
use paperclip::{
    actix::Apiv2Schema,
    v2::{
        models::{DataType, DefaultSchemaRaw},
        schema::Apiv2Schema,
    },
};
>>>>>>> 0c0ba213

#[derive(Debug, Clone)]
pub struct MudDbo {
    pub url: String,
    pub data: String,
    pub created_at: NaiveDateTime,
    pub expiration: NaiveDateTime,
}

<<<<<<< HEAD
#[derive(Debug, Serialize, Deserialize, Apiv2Schema, Clone, Eq, PartialEq)]
pub struct MUDData {
=======
#[derive(Debug, Serialize, Deserialize, Apiv2Schema)]
pub struct MudData {
>>>>>>> 0c0ba213
    pub url: String,
    pub masa_url: Option<String>,
    pub last_update: String,
    pub systeminfo: Option<String>,
    pub mfg_name: Option<String>,
    pub model_name: Option<String>,
    pub documentation: Option<String>,
<<<<<<< HEAD
    pub expiration: DateTime<Utc>,
    pub acllist: Vec<ACL>,
}

#[derive(Debug, Serialize, Deserialize, Apiv2Schema, Clone, Eq, PartialEq)]
pub struct ACL {
=======
    pub expiration: DateTime<Local>,
    pub acllist: Vec<Acl>,
}

#[derive(Debug, Serialize, Deserialize, Apiv2Schema)]
pub struct Acl {
>>>>>>> 0c0ba213
    pub name: String,
    pub packet_direction: AclDirection,
    pub acl_type: AclType,
    pub ace: Vec<Ace>,
}

<<<<<<< HEAD
#[derive(Debug, Serialize, Deserialize, Apiv2Schema, Clone, Eq, PartialEq)]
pub struct ACE {
=======
#[derive(Debug, Serialize, Deserialize, Apiv2Schema)]
pub struct Ace {
>>>>>>> 0c0ba213
    pub name: String,
    pub action: AceAction,
    pub matches: AceMatches,
}

<<<<<<< HEAD
#[derive(Debug, Serialize, Deserialize, Apiv2Schema, Clone, Eq, PartialEq)]
pub struct ACEMatches {
    pub protocol: Option<ACEProtocol>,
    pub direction_initiated: Option<ACLDirection>,
=======
#[derive(Debug, Serialize, Deserialize, Apiv2Schema)]
pub struct AceMatches {
    pub protocol: Option<AceProtocol>,
    pub direction_initiated: Option<AclDirection>,
>>>>>>> 0c0ba213
    pub address_mask: Option<String>,
    pub dnsname: Option<String>,
    pub source_port: Option<AcePort>,
    pub destination_port: Option<AcePort>,
}

<<<<<<< HEAD
#[derive(Debug, Serialize, Deserialize, Apiv2Schema, Clone, Eq, PartialEq)]
pub enum ACEPort {
=======
#[derive(Debug, Serialize, Deserialize)]
pub enum AcePort {
    #[serde(rename = "single")]
>>>>>>> 0c0ba213
    Single(u32),
    #[serde(rename = "range")]
    Range(u32, u32),
}

<<<<<<< HEAD
#[derive(Debug, Serialize, Deserialize, Apiv2Schema, Clone, Eq, PartialEq)]
pub enum ACEProtocol {
=======
impl Apiv2Schema for AcePort {
    const NAME: Option<&'static str> = Some("AcePort");

    fn raw_schema() -> DefaultSchemaRaw {
        let mut schema = DefaultSchemaRaw::default();
        schema.properties.insert("single".into(), u32::raw_schema().into());
        schema
            .properties
            .insert("range".into(), <[u32; 2]>::raw_schema().into());
        schema.name = Some("AcePort".into());
        schema
    }
}

#[derive(Debug, Serialize, Deserialize)]
#[serde(tag = "name", content = "num")]
pub enum AceProtocol {
>>>>>>> 0c0ba213
    TCP,
    UDP,
    Protocol(u32),
}

<<<<<<< HEAD
#[derive(Debug, Serialize, Deserialize, Apiv2Schema, Clone, Eq, PartialEq)]
pub enum ACEAction {
=======
impl Apiv2Schema for AceProtocol {
    const NAME: Option<&'static str> = Some("AceProtocol");

    fn raw_schema() -> DefaultSchemaRaw {
        let mut enum_schema = DefaultSchemaRaw::default();
        enum_schema.data_type = Some(DataType::String);
        enum_schema.enum_.push(serde_json::json!("TCP"));
        enum_schema.enum_.push(serde_json::json!("UDP"));
        enum_schema.enum_.push(serde_json::json!("Protocol"));

        let mut schema = DefaultSchemaRaw::default();
        schema.properties.insert("name".into(), enum_schema.into());
        schema.required.insert("name".into());
        schema.properties.insert("num".into(), u32::raw_schema().into());

        schema
    }
}

#[derive(Debug, Serialize, Deserialize, Apiv2Schema)]
pub enum AceAction {
>>>>>>> 0c0ba213
    Accept,
    Deny,
}

<<<<<<< HEAD
#[derive(Clone, Copy, Debug, PartialEq, Serialize, Deserialize, Apiv2Schema, Eq)]
pub enum ACLType {
=======
#[derive(Clone, Copy, Debug, PartialEq, Serialize, Deserialize, Apiv2Schema)]
pub enum AclType {
>>>>>>> 0c0ba213
    IPV6,
    IPV4,
}

<<<<<<< HEAD
#[derive(Clone, Copy, Debug, Serialize, Deserialize, Apiv2Schema, Eq, PartialEq)]
pub enum ACLDirection {
=======
#[derive(Clone, Copy, Debug, Serialize, Deserialize, Apiv2Schema)]
pub enum AclDirection {
>>>>>>> 0c0ba213
    FromDevice,
    ToDevice,
}

#[cfg(test)]
mod test {
    use super::*;
    use serde_json::json;

    #[test]
    fn expect_port_json() {
        assert_eq!(json!(AcePort::Single(17)), json!({"single": 17}));
        assert_eq!(json!(AcePort::Range(9000, 9050)), json!({"range": [9000, 9050]}))
    }

    #[test]
    fn expect_protocol_json() {
        assert_eq!(json!(AceProtocol::TCP), json!({"name": "TCP"}));
        assert_eq!(json!(AceProtocol::UDP), json!({"name": "UDP"}));
        assert_eq!(json!(AceProtocol::Protocol(17)), json!({"name": "Protocol", "num": 17}))
    }
}<|MERGE_RESOLUTION|>--- conflicted
+++ resolved
@@ -1,10 +1,6 @@
 #![allow(clippy::field_reassign_with_default)]
 
-<<<<<<< HEAD
 use chrono::{DateTime, NaiveDateTime, Utc};
-use paperclip::actix::Apiv2Schema;
-=======
-use chrono::{DateTime, Local, NaiveDateTime};
 use paperclip::{
     actix::Apiv2Schema,
     v2::{
@@ -12,7 +8,6 @@
         schema::Apiv2Schema,
     },
 };
->>>>>>> 0c0ba213
 
 #[derive(Debug, Clone)]
 pub struct MudDbo {
@@ -22,13 +17,8 @@
     pub expiration: NaiveDateTime,
 }
 
-<<<<<<< HEAD
 #[derive(Debug, Serialize, Deserialize, Apiv2Schema, Clone, Eq, PartialEq)]
-pub struct MUDData {
-=======
-#[derive(Debug, Serialize, Deserialize, Apiv2Schema)]
 pub struct MudData {
->>>>>>> 0c0ba213
     pub url: String,
     pub masa_url: Option<String>,
     pub last_update: String,
@@ -36,73 +26,43 @@
     pub mfg_name: Option<String>,
     pub model_name: Option<String>,
     pub documentation: Option<String>,
-<<<<<<< HEAD
     pub expiration: DateTime<Utc>,
-    pub acllist: Vec<ACL>,
+    pub acllist: Vec<Acl>,
 }
 
 #[derive(Debug, Serialize, Deserialize, Apiv2Schema, Clone, Eq, PartialEq)]
-pub struct ACL {
-=======
-    pub expiration: DateTime<Local>,
-    pub acllist: Vec<Acl>,
-}
-
-#[derive(Debug, Serialize, Deserialize, Apiv2Schema)]
 pub struct Acl {
->>>>>>> 0c0ba213
     pub name: String,
     pub packet_direction: AclDirection,
     pub acl_type: AclType,
     pub ace: Vec<Ace>,
 }
 
-<<<<<<< HEAD
 #[derive(Debug, Serialize, Deserialize, Apiv2Schema, Clone, Eq, PartialEq)]
-pub struct ACE {
-=======
-#[derive(Debug, Serialize, Deserialize, Apiv2Schema)]
 pub struct Ace {
->>>>>>> 0c0ba213
     pub name: String,
     pub action: AceAction,
     pub matches: AceMatches,
 }
 
-<<<<<<< HEAD
 #[derive(Debug, Serialize, Deserialize, Apiv2Schema, Clone, Eq, PartialEq)]
-pub struct ACEMatches {
-    pub protocol: Option<ACEProtocol>,
-    pub direction_initiated: Option<ACLDirection>,
-=======
-#[derive(Debug, Serialize, Deserialize, Apiv2Schema)]
 pub struct AceMatches {
     pub protocol: Option<AceProtocol>,
     pub direction_initiated: Option<AclDirection>,
->>>>>>> 0c0ba213
     pub address_mask: Option<String>,
     pub dnsname: Option<String>,
     pub source_port: Option<AcePort>,
     pub destination_port: Option<AcePort>,
 }
 
-<<<<<<< HEAD
-#[derive(Debug, Serialize, Deserialize, Apiv2Schema, Clone, Eq, PartialEq)]
-pub enum ACEPort {
-=======
-#[derive(Debug, Serialize, Deserialize)]
+#[derive(Debug, Serialize, Deserialize, Clone, Eq, PartialEq)]
 pub enum AcePort {
     #[serde(rename = "single")]
->>>>>>> 0c0ba213
     Single(u32),
     #[serde(rename = "range")]
     Range(u32, u32),
 }
 
-<<<<<<< HEAD
-#[derive(Debug, Serialize, Deserialize, Apiv2Schema, Clone, Eq, PartialEq)]
-pub enum ACEProtocol {
-=======
 impl Apiv2Schema for AcePort {
     const NAME: Option<&'static str> = Some("AcePort");
 
@@ -117,19 +77,14 @@
     }
 }
 
-#[derive(Debug, Serialize, Deserialize)]
+#[derive(Debug, Serialize, Deserialize, Clone, Eq, PartialEq)]
 #[serde(tag = "name", content = "num")]
 pub enum AceProtocol {
->>>>>>> 0c0ba213
     TCP,
     UDP,
     Protocol(u32),
 }
 
-<<<<<<< HEAD
-#[derive(Debug, Serialize, Deserialize, Apiv2Schema, Clone, Eq, PartialEq)]
-pub enum ACEAction {
-=======
 impl Apiv2Schema for AceProtocol {
     const NAME: Option<&'static str> = Some("AceProtocol");
 
@@ -149,31 +104,20 @@
     }
 }
 
-#[derive(Debug, Serialize, Deserialize, Apiv2Schema)]
+#[derive(Debug, Serialize, Deserialize, Apiv2Schema, Clone, Eq, PartialEq)]
 pub enum AceAction {
->>>>>>> 0c0ba213
     Accept,
     Deny,
 }
 
-<<<<<<< HEAD
 #[derive(Clone, Copy, Debug, PartialEq, Serialize, Deserialize, Apiv2Schema, Eq)]
-pub enum ACLType {
-=======
-#[derive(Clone, Copy, Debug, PartialEq, Serialize, Deserialize, Apiv2Schema)]
 pub enum AclType {
->>>>>>> 0c0ba213
     IPV6,
     IPV4,
 }
 
-<<<<<<< HEAD
 #[derive(Clone, Copy, Debug, Serialize, Deserialize, Apiv2Schema, Eq, PartialEq)]
-pub enum ACLDirection {
-=======
-#[derive(Clone, Copy, Debug, Serialize, Deserialize, Apiv2Schema)]
 pub enum AclDirection {
->>>>>>> 0c0ba213
     FromDevice,
     ToDevice,
 }
