use crate::models::{mud_models::MudData, Room};
use chrono::{Local, NaiveDateTime};
use namib_shared::{mac, models::DhcpLeaseInformation, MacAddr};
use paperclip::actix::Apiv2Schema;
use std::net::IpAddr;

#[derive(Debug, Clone)]
pub struct DeviceDbo {
    pub id: i64,
    pub ip_addr: String,
    pub mac_addr: Option<String>,
    pub hostname: String,
    pub vendor_class: String,
    pub mud_url: Option<String>,
    pub collect_info: bool,
    pub last_interaction: NaiveDateTime,
    pub room_id: Option<i64>,
    pub clipart: Option<String>,
}

#[derive(Debug, Clone)]
pub struct Device {
    pub id: i64,
    pub ip_addr: IpAddr,
    pub mac_addr: Option<MacAddr>,
    pub hostname: String,
    pub vendor_class: String,
    pub mud_url: Option<String>,
    pub collect_info: bool,
    pub last_interaction: NaiveDateTime,
    pub mud_data: Option<MudData>,
    pub room: Option<Room>,
    pub clipart: Option<String>,
}

<<<<<<< HEAD
impl Device {
    pub(crate) fn from_dbo(device: DeviceDbo, room: Option<Room>) -> Device {
=======
#[derive(Debug, Serialize, Deserialize, Apiv2Schema)]
#[serde(rename_all = "snake_case")]
pub enum DeviceType {
    Managed,
    Detecting,
    Unknown,
}

impl Device {
    pub fn get_type(&self) -> DeviceType {
        if self.mud_url.is_some() {
            DeviceType::Managed
        } else if self.collect_info {
            DeviceType::Detecting
        } else {
            DeviceType::Unknown
        }
    }
}

impl From<DeviceDbo> for Device {
    fn from(device: DeviceDbo) -> Device {
>>>>>>> f28dfdb4
        Device {
            id: device.id,
            ip_addr: device.ip_addr.parse::<std::net::IpAddr>().expect("Is valid ip addr"),
            mac_addr: device
                .mac_addr
                .map(|m| m.parse::<mac::MacAddr>().expect("Is valid mac addr").into()),
            hostname: device.hostname,
            vendor_class: device.vendor_class,
            mud_url: device.mud_url,
            collect_info: device.collect_info,
            last_interaction: device.last_interaction,
            mud_data: None,
            room,
            clipart: device.clipart,
        }
    }
}

impl From<DhcpLeaseInformation> for Device {
    fn from(lease_info: DhcpLeaseInformation) -> Self {
        Device {
            id: 0,
            mac_addr: lease_info.mac_address,
            ip_addr: lease_info.ip_addr(),
            hostname: lease_info.hostname.unwrap_or_default(),
            vendor_class: "".to_string(),
            mud_url: lease_info.mud_url,
            collect_info: false,
            last_interaction: Local::now().naive_local(),
            mud_data: None,
            room: None,
            clipart: None,
        }
    }
}<|MERGE_RESOLUTION|>--- conflicted
+++ resolved
@@ -33,10 +33,6 @@
     pub clipart: Option<String>,
 }
 
-<<<<<<< HEAD
-impl Device {
-    pub(crate) fn from_dbo(device: DeviceDbo, room: Option<Room>) -> Device {
-=======
 #[derive(Debug, Serialize, Deserialize, Apiv2Schema)]
 #[serde(rename_all = "snake_case")]
 pub enum DeviceType {
@@ -57,9 +53,8 @@
     }
 }
 
-impl From<DeviceDbo> for Device {
-    fn from(device: DeviceDbo) -> Device {
->>>>>>> f28dfdb4
+impl Device {
+    pub(crate) fn from_dbo(device: DeviceDbo, room: Option<Room>) -> Device {
         Device {
             id: device.id,
             ip_addr: device.ip_addr.parse::<std::net::IpAddr>().expect("Is valid ip addr"),
