--- conflicted
+++ resolved
@@ -57,15 +57,8 @@
 // Local methods
 impl User {
     pub fn new(username: String, password: &str) -> Result<Self> {
-<<<<<<< HEAD
-        let mut salt = vec![0u8; SALT_LENGTH];
-        OsRng::default().fill(salt.as_mut_slice());
-
+        let salt = User::generate_salt();
         let utc_now = chrono::Utc::now().naive_utc();
-
-=======
-        let salt = User::generate_salt();
->>>>>>> f29dc0b5
         Ok(Self {
             id: 0,
             username,
