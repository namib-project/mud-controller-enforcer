--- conflicted
+++ resolved
@@ -112,29 +112,14 @@
 #[derive(Clone, Debug, Deserialize, Serialize)]
 pub struct EnforcerConfig {
     version: String,
-<<<<<<< HEAD
     devices: Vec<FirewallDevice>,
-=======
-    firewall_rules: Vec<FirewallRule>,
-    known_devices: Vec<KnownDevice>,
     secure_name: String,
->>>>>>> c8bc5b7b
 }
 
 impl EnforcerConfig {
     /// Construct a new firewall config with the given version and firewall rules
-<<<<<<< HEAD
-    pub fn new(version: String, devices: Vec<FirewallDevice>) -> Self {
-        EnforcerConfig { version, devices }
-=======
-    pub fn new(version: String, firewall_rules: Vec<FirewallRule>, known_devices: Vec<KnownDevice>, secure_name: String) -> Self {
-        EnforcerConfig {
-            version,
-            firewall_rules,
-            known_devices,
-            secure_name,
-        }
->>>>>>> c8bc5b7b
+    pub fn new(version: String, devices: Vec<FirewallDevice>, secure_name: String) -> Self {
+        EnforcerConfig { version, devices, secure_name }
     }
 
     /// Returns the version of this config
