--- conflicted
+++ resolved
@@ -1,11 +1,8 @@
 mod config_dto;
 mod device_dto;
-<<<<<<< HEAD
-mod room_dto;
-=======
 mod mud_dto;
 mod role_assign_dto;
->>>>>>> 5d805802
+mod room_dto;
 mod status_dto;
 mod user_config_dto;
 mod user_config_value_dto;
@@ -13,12 +10,9 @@
 
 pub use config_dto::*;
 pub use device_dto::*;
-<<<<<<< HEAD
-pub use room_dto::*;
-=======
 pub use mud_dto::*;
 pub use role_assign_dto::*;
->>>>>>> 5d805802
+pub use room_dto::*;
 pub use status_dto::*;
 pub use user_config_dto::*;
 pub use user_config_value_dto::*;
