--- conflicted
+++ resolved
@@ -1,16 +1,11 @@
 #![allow(clippy::field_reassign_with_default)]
 
-<<<<<<< HEAD
-use crate::models::{Device, MudData, Room};
-use chrono::NaiveDateTime;
-=======
 use crate::{
     error::Result,
-    models::{Device, MudData},
+    models::{Device, MudData, Room},
 };
 use chrono::{Local, NaiveDateTime};
 use namib_shared::{mac, MacAddr};
->>>>>>> 5d805802
 use paperclip::actix::Apiv2Schema;
 
 #[derive(Debug, Serialize, Deserialize, Apiv2Schema)]
@@ -23,11 +18,8 @@
     pub mud_url: Option<String>,
     pub last_interaction: NaiveDateTime,
     pub mud_data: Option<MudData>,
-<<<<<<< HEAD
+    pub clipart: Option<String>,
     pub room: Option<Room>,
-=======
-    pub clipart: Option<String>,
->>>>>>> 5d805802
 }
 
 impl From<Device> for DeviceDto {
@@ -41,11 +33,8 @@
             mud_url: d.mud_url,
             last_interaction: d.last_interaction,
             mud_data: d.mud_data,
-<<<<<<< HEAD
+            clipart: d.clipart,
             room: d.room,
-=======
-            clipart: d.clipart,
->>>>>>> 5d805802
         }
     }
 }
