#![allow(clippy::needless_pass_by_value)]

<<<<<<< HEAD
use crate::{
    auth::AuthToken,
    db::DbConnection,
    error,
    error::Result,
    routes::dtos::{DeviceCreationUpdateDto, DeviceDto},
    services::device_service,
};
use actix_web::http::StatusCode;
use paperclip::actix::{
    api_v2_operation, web,
    web::{HttpResponse, Json},
};
use std::net::IpAddr;
=======
use paperclip::actix::{api_v2_operation, web, web::Json};

use crate::{
    auth::AuthToken,
    db::DbConnection,
    error::Result,
    routes::dtos::DeviceDto,
    services::{device_service, role_service::permission::Permission},
};
>>>>>>> 6f4e6819

pub fn init(cfg: &mut web::ServiceConfig) {
    cfg.route("", web::get().to(get_all_devices));
    cfg.route("", web::post().to(create_device));
    cfg.route("/{ip}", web::get().to(get_device));
    cfg.route("/{ip}", web::put().to(update_device));
    cfg.route("/{ip}", web::delete().to(delete_device));
}

#[api_v2_operation]
async fn get_all_devices(pool: web::Data<DbConnection>, auth: AuthToken) -> Result<Json<Vec<DeviceDto>>> {
<<<<<<< HEAD
    auth.require_permission("device/list")?;
    auth.require_permission("device/read")?;

    let devices = device_service::get_all_devices(&pool).await?;
    Ok(Json(devices.into_iter().map(DeviceDto::from).collect()))
}

#[api_v2_operation]
async fn get_device(pool: web::Data<DbConnection>, auth: AuthToken, ip: web::Path<String>) -> Result<Json<DeviceDto>> {
    auth.require_permission("device/read")?;

    let ip_addr = (&ip).parse::<IpAddr>().or_else(|_| {
        error::ResponseError {
            status: StatusCode::BAD_REQUEST,
            message: Some("Invalid IP address".to_string()),
        }
        .fail()
    })?;

    let device = device_service::find_by_ip(ip_addr, &pool).await.or_else(|_| {
        error::ResponseError {
            status: StatusCode::NOT_FOUND,
            message: Some("No device with this IP found".to_string()),
        }
        .fail()
    })?;

    Ok(Json(DeviceDto::from(device)))
}

#[api_v2_operation]
async fn create_device(
    pool: web::Data<DbConnection>,
    auth: AuthToken,
    device_creation_update_dto: Json<DeviceCreationUpdateDto>,
) -> Result<Json<DeviceDto>> {
    auth.require_permission("device/write")?;

    let ip_addr = device_creation_update_dto.ip_addr.parse::<IpAddr>().or_else(|_| {
        error::ResponseError {
            status: StatusCode::BAD_REQUEST,
            message: Some("Invalid IP address".to_string()),
        }
        .fail()
    })?;

    device_service::insert_device(&device_creation_update_dto.to_device(0, false)?, &pool).await?;

    let created_device = device_service::find_by_ip(ip_addr, &pool).await.or_else(|_| {
        error::ResponseError {
            status: StatusCode::INTERNAL_SERVER_ERROR,
            message: Some("Couldn't fetch created device.".to_string()),
        }
        .fail()
    })?;

    Ok(Json(DeviceDto::from(created_device)))
}

#[api_v2_operation]
async fn update_device(
    pool: web::Data<DbConnection>,
    auth: AuthToken,
    ip: web::Path<String>,
    device_creation_update_dto: Json<DeviceCreationUpdateDto>,
) -> Result<Json<DeviceDto>> {
    auth.require_permission("device/write")?;

    let ip_addr = (&ip).parse::<IpAddr>().or_else(|_| {
        error::ResponseError {
            status: StatusCode::BAD_REQUEST,
            message: Some("Invalid IP address".to_string()),
        }
        .fail()
    })?;

    let existing_device = device_service::find_by_ip(ip_addr, &pool).await.or_else(|_| {
        error::ResponseError {
            status: StatusCode::NOT_FOUND,
            message: Some("No device with this IP found".to_string()),
        }
        .fail()
    })?;

    let updated_device = device_creation_update_dto
        .to_device(existing_device.id, existing_device.collect_info)
        .or_else(|_| {
            error::ResponseError {
                status: StatusCode::BAD_REQUEST,
                message: Some("Invalid IP/MAC address in update body specified".to_string()),
            }
            .fail()
        })?;
    device_service::update_device(&updated_device, &pool).await?;

    Ok(Json(DeviceDto::from(updated_device)))
}

#[api_v2_operation]
async fn delete_device(pool: web::Data<DbConnection>, auth: AuthToken, ip: web::Path<String>) -> Result<HttpResponse> {
    auth.require_permission("device/delete")?;

    let ip_addr = (&ip).parse::<IpAddr>().or_else(|_| {
        error::ResponseError {
            status: StatusCode::BAD_REQUEST,
            message: Some("Invalid IP address".to_string()),
        }
        .fail()
    })?;

    let existing_device = device_service::find_by_ip(ip_addr, &pool).await.or_else(|_| {
        error::ResponseError {
            status: StatusCode::NOT_FOUND,
            message: Some("No device with this IP found".to_string()),
        }
        .fail()
    })?;

    device_service::delete_device(existing_device.id, &pool).await?;
    Ok(HttpResponse::NoContent().finish())
=======
    auth.require_permission(Permission::device__list)?;
    let res = device_service::get_all_devices(pool.get_ref()).await?;
    info!("{:?}", res);
    Ok(Json(res.into_iter().map(DeviceDto::from).collect()))
>>>>>>> 6f4e6819
}<|MERGE_RESOLUTION|>--- conflicted
+++ resolved
@@ -1,13 +1,13 @@
 #![allow(clippy::needless_pass_by_value)]
 
-<<<<<<< HEAD
 use crate::{
     auth::AuthToken,
     db::DbConnection,
     error,
     error::Result,
+    models::Device,
     routes::dtos::{DeviceCreationUpdateDto, DeviceDto},
-    services::device_service,
+    services::{device_service, role_service::permission::Permission},
 };
 use actix_web::http::StatusCode;
 use paperclip::actix::{
@@ -15,17 +15,6 @@
     web::{HttpResponse, Json},
 };
 use std::net::IpAddr;
-=======
-use paperclip::actix::{api_v2_operation, web, web::Json};
-
-use crate::{
-    auth::AuthToken,
-    db::DbConnection,
-    error::Result,
-    routes::dtos::DeviceDto,
-    services::{device_service, role_service::permission::Permission},
-};
->>>>>>> 6f4e6819
 
 pub fn init(cfg: &mut web::ServiceConfig) {
     cfg.route("", web::get().to(get_all_devices));
@@ -37,9 +26,8 @@
 
 #[api_v2_operation]
 async fn get_all_devices(pool: web::Data<DbConnection>, auth: AuthToken) -> Result<Json<Vec<DeviceDto>>> {
-<<<<<<< HEAD
-    auth.require_permission("device/list")?;
-    auth.require_permission("device/read")?;
+    auth.require_permission(Permission::device__list)?;
+    auth.require_permission(Permission::device__read)?;
 
     let devices = device_service::get_all_devices(&pool).await?;
     Ok(Json(devices.into_iter().map(DeviceDto::from).collect()))
@@ -47,23 +35,11 @@
 
 #[api_v2_operation]
 async fn get_device(pool: web::Data<DbConnection>, auth: AuthToken, ip: web::Path<String>) -> Result<Json<DeviceDto>> {
-    auth.require_permission("device/read")?;
+    auth.require_permission(Permission::device__read)?;
 
-    let ip_addr = (&ip).parse::<IpAddr>().or_else(|_| {
-        error::ResponseError {
-            status: StatusCode::BAD_REQUEST,
-            message: Some("Invalid IP address".to_string()),
-        }
-        .fail()
-    })?;
+    let ip_addr = parse_ip(&ip)?;
 
-    let device = device_service::find_by_ip(ip_addr, &pool).await.or_else(|_| {
-        error::ResponseError {
-            status: StatusCode::NOT_FOUND,
-            message: Some("No device with this IP found".to_string()),
-        }
-        .fail()
-    })?;
+    let device = find_device(ip_addr, &pool).await?;
 
     Ok(Json(DeviceDto::from(device)))
 }
@@ -74,25 +50,13 @@
     auth: AuthToken,
     device_creation_update_dto: Json<DeviceCreationUpdateDto>,
 ) -> Result<Json<DeviceDto>> {
-    auth.require_permission("device/write")?;
+    auth.require_permission(Permission::device__write)?;
 
-    let ip_addr = device_creation_update_dto.ip_addr.parse::<IpAddr>().or_else(|_| {
-        error::ResponseError {
-            status: StatusCode::BAD_REQUEST,
-            message: Some("Invalid IP address".to_string()),
-        }
-        .fail()
-    })?;
+    let ip_addr = parse_ip(&device_creation_update_dto.ip_addr)?;
 
     device_service::insert_device(&device_creation_update_dto.to_device(0, false)?, &pool).await?;
 
-    let created_device = device_service::find_by_ip(ip_addr, &pool).await.or_else(|_| {
-        error::ResponseError {
-            status: StatusCode::INTERNAL_SERVER_ERROR,
-            message: Some("Couldn't fetch created device.".to_string()),
-        }
-        .fail()
-    })?;
+    let created_device = find_device(ip_addr, &pool).await?;
 
     Ok(Json(DeviceDto::from(created_device)))
 }
@@ -104,23 +68,11 @@
     ip: web::Path<String>,
     device_creation_update_dto: Json<DeviceCreationUpdateDto>,
 ) -> Result<Json<DeviceDto>> {
-    auth.require_permission("device/write")?;
+    auth.require_permission(Permission::device__write)?;
 
-    let ip_addr = (&ip).parse::<IpAddr>().or_else(|_| {
-        error::ResponseError {
-            status: StatusCode::BAD_REQUEST,
-            message: Some("Invalid IP address".to_string()),
-        }
-        .fail()
-    })?;
+    let ip_addr = parse_ip(&ip)?;
 
-    let existing_device = device_service::find_by_ip(ip_addr, &pool).await.or_else(|_| {
-        error::ResponseError {
-            status: StatusCode::NOT_FOUND,
-            message: Some("No device with this IP found".to_string()),
-        }
-        .fail()
-    })?;
+    let existing_device = find_device(ip_addr, &pool).await?;
 
     let updated_device = device_creation_update_dto
         .to_device(existing_device.id, existing_device.collect_info)
@@ -138,30 +90,32 @@
 
 #[api_v2_operation]
 async fn delete_device(pool: web::Data<DbConnection>, auth: AuthToken, ip: web::Path<String>) -> Result<HttpResponse> {
-    auth.require_permission("device/delete")?;
+    auth.require_permission(Permission::device__delete)?;
 
-    let ip_addr = (&ip).parse::<IpAddr>().or_else(|_| {
+    let ip_addr = parse_ip(&ip)?;
+
+    let existing_device = find_device(ip_addr, &pool).await?;
+
+    device_service::delete_device(existing_device.id, &pool).await?;
+    Ok(HttpResponse::NoContent().finish())
+}
+
+async fn find_device(ip_addr: IpAddr, pool: &DbConnection) -> Result<Device> {
+    device_service::find_by_ip(ip_addr, pool).await.or_else(|_| {
+        error::ResponseError {
+            status: StatusCode::NOT_FOUND,
+            message: Some("No device with this IP found".to_string()),
+        }
+        .fail()
+    })
+}
+
+fn parse_ip(ip: &str) -> Result<IpAddr> {
+    ip.parse().or_else(|_| {
         error::ResponseError {
             status: StatusCode::BAD_REQUEST,
             message: Some("Invalid IP address".to_string()),
         }
         .fail()
-    })?;
-
-    let existing_device = device_service::find_by_ip(ip_addr, &pool).await.or_else(|_| {
-        error::ResponseError {
-            status: StatusCode::NOT_FOUND,
-            message: Some("No device with this IP found".to_string()),
-        }
-        .fail()
-    })?;
-
-    device_service::delete_device(existing_device.id, &pool).await?;
-    Ok(HttpResponse::NoContent().finish())
-=======
-    auth.require_permission(Permission::device__list)?;
-    let res = device_service::get_all_devices(pool.get_ref()).await?;
-    info!("{:?}", res);
-    Ok(Json(res.into_iter().map(DeviceDto::from).collect()))
->>>>>>> 6f4e6819
+    })
 }