--- conflicted
+++ resolved
@@ -8,8 +8,7 @@
     models::Device,
     routes::dtos::{DeviceCreationUpdateDto, DeviceDto, GuessDto},
     services::{
-        config_service, config_service::ConfigKeys, device_service, mud_service::get_or_fetch_mud, neo4jthings_service,
-        role_service::Permission,
+        config_service, config_service::ConfigKeys, device_service, neo4jthings_service, role_service::Permission,
     },
 };
 use actix_web::http::StatusCode;
@@ -18,12 +17,6 @@
     api_v2_operation, web,
     web::{HttpResponse, Json},
 };
-<<<<<<< HEAD
-
-use tokio::runtime::Builder;
-=======
-use std::net::IpAddr;
->>>>>>> edb9f0bb
 use validator::Validate;
 
 pub fn init(cfg: &mut web::ServiceConfig) {
@@ -54,11 +47,7 @@
 async fn get_device(pool: web::Data<DbConnection>, auth: AuthToken, id: web::Path<i64>) -> Result<Json<DeviceDto>> {
     auth.require_permission(Permission::device__read)?;
 
-<<<<<<< HEAD
-    let device = find_device(id.into_inner(), true, &pool).await?;
-=======
-    let device = find_device(&ip, &pool).await?;
->>>>>>> edb9f0bb
+    let device = find_device(id.into_inner(), &pool).await?;
 
     Ok(Json(DeviceDto::from(device.load_refs(&pool).await?)))
 }
@@ -79,22 +68,14 @@
         .fail()
     })?;
 
-    let mut device: Device = device_creation_update_dto.into_inner().into();
-    if let Some(mud_url) = &device.mud_url {
-        device.mud_data = Some(get_or_fetch_mud(&mud_url, &pool).await?);
-    } else {
-        device.collect_info = config_service::get_config_value(ConfigKeys::CollectDeviceData.as_ref(), &pool)
+    let collect_info = device_creation_update_dto.mud_url.is_none()
+        && config_service::get_config_value(ConfigKeys::CollectDeviceData.as_ref(), &pool)
             .await
             .unwrap_or(false);
-    }
-    let id = device_service::insert_device(&device, &pool).await?;
+    let device = device_creation_update_dto.into_inner().into_device(collect_info)?;
+    let id = device_service::insert_device(&device.load_refs(&pool).await?, &pool).await?;
 
-<<<<<<< HEAD
-    let created_device = find_device(id, true, &pool).await?;
-=======
-    let created_device = find_device(&device.ip_addr.to_string(), &pool).await?;
->>>>>>> edb9f0bb
-
+    let created_device = find_device(id, &pool).await?;
     Ok(Json(DeviceDto::from(created_device.load_refs(&pool).await?)))
 }
 
@@ -115,57 +96,31 @@
         .fail()
     })?;
 
-<<<<<<< HEAD
-    let mut device = find_device(id.into_inner(), false, &pool).await?;
-=======
-    let existing_device = find_device(&ip, &pool).await?;
->>>>>>> edb9f0bb
+    let mut device = find_device(id.into_inner(), &pool).await?;
 
     let mud_url_from_guess = device_creation_update_dto.mud_url_from_guess.unwrap_or(false);
 
     device_creation_update_dto.into_inner().apply_to(&mut device);
 
-    if let Some(mud_url) = &device.mud_url {
-        device.mud_data = Some(get_or_fetch_mud(&mud_url, &pool).await?);
+    let device_with_refs = device.load_refs(&pool).await?;
+
+    device_service::update_device(&device_with_refs, &pool).await?;
+
+    // if the mud_url was chosen from the guesses, notify the neo4jthings service
+    if mud_url_from_guess && device_with_refs.mud_url.is_some() {
+        let mac_or_duid = device_with_refs.mac_or_duid();
+        let mud_url = device_with_refs.mud_url.clone().unwrap();
+        tokio::spawn(neo4jthings_service::describe_thing(mac_or_duid, mud_url));
     }
 
-    device_service::update_device(&device, &pool).await?;
-
-    // if the mud_url was chosen from the guesses, notify the neo4jthings service
-<<<<<<< HEAD
-    if mud_url_from_guess && device.mud_url.is_some() {
-        let mac_or_duid = device.mac_or_duid();
-        let mud_url = device.mud_url.clone().unwrap();
-        actix_rt::spawn(async move {
-            Builder::new_current_thread()
-                .enable_all()
-                .build()
-                .unwrap()
-                .block_on(neo4jthings_service::describe_thing(mac_or_duid, mud_url))
-        });
-    }
-
-    Ok(Json(DeviceDto::from(device)))
-=======
-    if mud_url_from_guess && updated_device.mud_url.is_some() {
-        let mac_addr = updated_device.mac_addr.map(|m| m.to_string()).unwrap();
-        let mud_url = updated_device.mud_url.clone().unwrap();
-        tokio::spawn(neo4jthings_service::describe_thing(mac_addr, mud_url));
-    }
-
-    Ok(Json(DeviceDto::from(updated_device.load_refs(&pool).await?)))
->>>>>>> edb9f0bb
+    Ok(Json(DeviceDto::from(device_with_refs)))
 }
 
 #[api_v2_operation]
 async fn delete_device(pool: web::Data<DbConnection>, auth: AuthToken, id: web::Path<i64>) -> Result<HttpResponse> {
     auth.require_permission(Permission::device__delete)?;
 
-<<<<<<< HEAD
-    let existing_device = find_device(id.into_inner(), false, &pool).await?;
-=======
-    let existing_device = find_device(&ip, &pool).await?;
->>>>>>> edb9f0bb
+    let existing_device = find_device(id.into_inner(), &pool).await?;
 
     device_service::delete_device(existing_device.id, &pool).await?;
     Ok(HttpResponse::NoContent().finish())
@@ -179,11 +134,7 @@
 ) -> Result<Json<Vec<GuessDto>>> {
     auth.require_permission(Permission::device__read)?;
 
-<<<<<<< HEAD
-    let device = find_device(id.into_inner(), false, &pool).await?;
-=======
-    let device = find_device(&ip, &pool).await?;
->>>>>>> edb9f0bb
+    let device = find_device(id.into_inner(), &pool).await?;
 
     let guesses = neo4jthings_service::guess_thing(device).await?;
 
@@ -191,24 +142,8 @@
 }
 
 /// Helper method for finding a device with a given ip, or returning a 404 error if not found.
-<<<<<<< HEAD
-async fn find_device(id: i64, fetch_mud: bool, pool: &DbConnection) -> Result<Device> {
-    device_service::find_by_id(id, fetch_mud, pool).await.or_else(|_| {
-=======
-async fn find_device(ip_addr: &str, pool: &DbConnection) -> Result<Device> {
-    device_service::find_by_ip(parse_ip(ip_addr)?, pool).await.or_else(|_| {
-        error::ResponseError {
-            status: StatusCode::NOT_FOUND,
-            message: Some("No device with this IP found".to_string()),
-        }
-        .fail()
-    })
-}
-
-/// Helper method for parsing a given ip address string into the corresponding struct
-fn parse_ip(ip: &str) -> Result<IpAddr> {
-    ip.parse().or_else(|_| {
->>>>>>> edb9f0bb
+async fn find_device(id: i64, pool: &DbConnection) -> Result<Device> {
+    device_service::find_by_id(id, pool).await.or_else(|_| {
         error::ResponseError {
             status: StatusCode::NOT_FOUND,
             message: Some("No device with this Id found".to_string()),
