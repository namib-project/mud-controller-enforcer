#![allow(clippy::needless_pass_by_value)]

use crate::{
    auth::AuthToken,
    db::DbConnection,
    error,
    error::Result,
    models::Device,
    routes::dtos::{DeviceCreationUpdateDto, DeviceDto, GuessDto},
    services::{
        config_service, config_service::ConfigKeys, device_service, neo4jthings_service,
        role_service::permission::Permission,
    },
};
use actix_web::http::StatusCode;
use paperclip::actix::{
    api_v2_operation, web,
    web::{HttpResponse, Json},
};
use std::net::IpAddr;
<<<<<<< HEAD
use tokio::runtime::Builder;
=======
use validator::Validate;
>>>>>>> 093e7aa1

pub fn init(cfg: &mut web::ServiceConfig) {
    cfg.route("", web::get().to(get_all_devices));
    cfg.route("", web::post().to(create_device));
    cfg.route("/{ip}", web::get().to(get_device));
    cfg.route("/{ip}", web::put().to(update_device));
    cfg.route("/{ip}", web::delete().to(delete_device));
    cfg.route("/{ip}/guesses", web::get().to(guess_thing));
}

#[api_v2_operation]
async fn get_all_devices(pool: web::Data<DbConnection>, auth: AuthToken) -> Result<Json<Vec<DeviceDto>>> {
    auth.require_permission(Permission::device__list)?;
    auth.require_permission(Permission::device__read)?;

    let devices = device_service::get_all_devices(&pool).await?;
    Ok(Json(devices.into_iter().map(DeviceDto::from).collect()))
}

#[api_v2_operation]
async fn get_device(pool: web::Data<DbConnection>, auth: AuthToken, ip: web::Path<String>) -> Result<Json<DeviceDto>> {
    auth.require_permission(Permission::device__read)?;

    let device = find_device(&ip, &pool).await?;

    Ok(Json(DeviceDto::from(device)))
}

#[api_v2_operation]
async fn create_device(
    pool: web::Data<DbConnection>,
    auth: AuthToken,
    device_creation_update_dto: Json<DeviceCreationUpdateDto>,
) -> Result<Json<DeviceDto>> {
    auth.require_permission(Permission::device__write)?;

<<<<<<< HEAD
    let collect_info = device_creation_update_dto.mud_url.is_none()
        && config_service::get_config_value(ConfigKeys::CollectDeviceData.as_ref(), &pool)
            .await
            .unwrap_or(false);
    let device = device_creation_update_dto.into_inner().into_device(collect_info)?;
    device_service::insert_device(&device, &pool).await?;
=======
    device_creation_update_dto.validate().or_else(|_| {
        error::ResponseError {
            status: StatusCode::BAD_REQUEST,
            message: None,
        }
        .fail()
    })?;

    let ip_addr = parse_ip(&device_creation_update_dto.ip_addr)?;

    device_service::insert_device(&device_creation_update_dto.to_device(0, false)?, &pool).await?;
>>>>>>> 093e7aa1

    let created_device = find_device(&device.ip_addr.to_string(), &pool).await?;

    Ok(Json(DeviceDto::from(created_device)))
}

#[api_v2_operation]
async fn update_device(
    pool: web::Data<DbConnection>,
    auth: AuthToken,
    ip: web::Path<String>,
    device_creation_update_dto: Json<DeviceCreationUpdateDto>,
) -> Result<Json<DeviceDto>> {
    auth.require_permission(Permission::device__write)?;

<<<<<<< HEAD
    let existing_device = find_device(&ip, &pool).await?;
=======
    device_creation_update_dto.validate().or_else(|_| {
        error::ResponseError {
            status: StatusCode::BAD_REQUEST,
            message: None,
        }
        .fail()
    })?;

    let ip_addr = parse_ip(&ip)?;
>>>>>>> 093e7aa1

    let mud_url_from_guess = device_creation_update_dto.mud_url_from_guess.unwrap_or(false);

    let updated_device = device_creation_update_dto
        .into_inner()
        .merge(existing_device)
        .or_else(|_| {
            error::ResponseError {
                status: StatusCode::BAD_REQUEST,
                message: Some("Invalid IP/MAC address in update body specified".to_string()),
            }
            .fail()
        })?;
    device_service::update_device(&updated_device, &pool).await?;

    // if the mud_url was chosen from the guesses, notify the neo4jthings service
    if mud_url_from_guess && updated_device.mud_url.is_some() {
        let mac_addr = updated_device.mac_addr.map(|m| m.to_string()).unwrap();
        let mud_url = updated_device.mud_url.clone().unwrap();
        actix_rt::spawn(async move {
            Builder::new_current_thread()
                .enable_all()
                .build()
                .unwrap()
                .block_on(neo4jthings_service::describe_thing(mac_addr, mud_url))
        });
    }

    Ok(Json(DeviceDto::from(updated_device)))
}

#[api_v2_operation]
async fn delete_device(pool: web::Data<DbConnection>, auth: AuthToken, ip: web::Path<String>) -> Result<HttpResponse> {
    auth.require_permission(Permission::device__delete)?;

    let existing_device = find_device(&ip, &pool).await?;

    device_service::delete_device(existing_device.id, &pool).await?;
    Ok(HttpResponse::NoContent().finish())
}

#[api_v2_operation(summary = "Retrieve the MUD-URL guesses for a device")]
async fn guess_thing(
    pool: web::Data<DbConnection>,
    auth: AuthToken,
    ip: web::Path<String>,
) -> Result<Json<Vec<GuessDto>>> {
    auth.require_permission(Permission::device__read)?;

    let device = find_device(&ip, &pool).await?;

    let guesses = Builder::new_current_thread()
        .enable_all()
        .build()?
        .block_on(neo4jthings_service::guess_thing(device))?;

    Ok(Json(guesses))
}

/// Helper method for finding a device with a given ip, or returning a 404 error if not found.
async fn find_device(ip_addr: &str, pool: &DbConnection) -> Result<Device> {
    device_service::find_by_ip(parse_ip(ip_addr)?, pool).await.or_else(|_| {
        error::ResponseError {
            status: StatusCode::NOT_FOUND,
            message: Some("No device with this IP found".to_string()),
        }
        .fail()
    })
}

/// Helper method for parsing a given ip address string into the corresponding struct
fn parse_ip(ip: &str) -> Result<IpAddr> {
    ip.parse().or_else(|_| {
        error::ResponseError {
            status: StatusCode::BAD_REQUEST,
            message: Some("Invalid IP address".to_string()),
        }
        .fail()
    })
}<|MERGE_RESOLUTION|>--- conflicted
+++ resolved
@@ -18,11 +18,8 @@
     web::{HttpResponse, Json},
 };
 use std::net::IpAddr;
-<<<<<<< HEAD
 use tokio::runtime::Builder;
-=======
 use validator::Validate;
->>>>>>> 093e7aa1
 
 pub fn init(cfg: &mut web::ServiceConfig) {
     cfg.route("", web::get().to(get_all_devices));
@@ -59,14 +56,6 @@
 ) -> Result<Json<DeviceDto>> {
     auth.require_permission(Permission::device__write)?;
 
-<<<<<<< HEAD
-    let collect_info = device_creation_update_dto.mud_url.is_none()
-        && config_service::get_config_value(ConfigKeys::CollectDeviceData.as_ref(), &pool)
-            .await
-            .unwrap_or(false);
-    let device = device_creation_update_dto.into_inner().into_device(collect_info)?;
-    device_service::insert_device(&device, &pool).await?;
-=======
     device_creation_update_dto.validate().or_else(|_| {
         error::ResponseError {
             status: StatusCode::BAD_REQUEST,
@@ -75,10 +64,12 @@
         .fail()
     })?;
 
-    let ip_addr = parse_ip(&device_creation_update_dto.ip_addr)?;
-
-    device_service::insert_device(&device_creation_update_dto.to_device(0, false)?, &pool).await?;
->>>>>>> 093e7aa1
+    let collect_info = device_creation_update_dto.mud_url.is_none()
+        && config_service::get_config_value(ConfigKeys::CollectDeviceData.as_ref(), &pool)
+            .await
+            .unwrap_or(false);
+    let device = device_creation_update_dto.into_inner().into_device(collect_info)?;
+    device_service::insert_device(&device, &pool).await?;
 
     let created_device = find_device(&device.ip_addr.to_string(), &pool).await?;
 
@@ -94,9 +85,6 @@
 ) -> Result<Json<DeviceDto>> {
     auth.require_permission(Permission::device__write)?;
 
-<<<<<<< HEAD
-    let existing_device = find_device(&ip, &pool).await?;
-=======
     device_creation_update_dto.validate().or_else(|_| {
         error::ResponseError {
             status: StatusCode::BAD_REQUEST,
@@ -105,8 +93,7 @@
         .fail()
     })?;
 
-    let ip_addr = parse_ip(&ip)?;
->>>>>>> 093e7aa1
+    let existing_device = find_device(&ip, &pool).await?;
 
     let mud_url_from_guess = device_creation_update_dto.mud_url_from_guess.unwrap_or(false);
 
