#![warn(clippy::all, clippy::style, clippy::pedantic)]
#![allow(
    dead_code,
    clippy::manual_range_contains,
    clippy::unseparated_literal_suffix,
    clippy::module_name_repetitions,
    clippy::default_trait_access,
<<<<<<< HEAD
    clippy::missing_errors_doc,
    clippy::must_use_candidate
=======
    clippy::similar_names
>>>>>>> 1270f404
)]

use dotenv::dotenv;
use log::info;
use namib_mud_controller::{db, db::DbConnPool, error::Result, routes, rpc};
use rocket::fairing::AdHoc;
use rocket_contrib::serve::StaticFiles;
use rocket_okapi::swagger_ui::{make_swagger_ui, SwaggerUIConfig, UrlObject};
use std::thread;
use tokio::runtime;

fn run_server() {
    rocket::ignite()
        .attach(db::DbConn::fairing())
        .attach(AdHoc::on_attach("Database Migrations", db::run_rocket_db_migrations))
        .attach(AdHoc::on_attach("RPC Server", |rocket| {
            info!("Launching RPC server");
            let pool = rocket.state::<DbConnPool>().expect("could not get db connection pool").clone();
            let td = thread::spawn(move || {
                let rt = runtime::Builder::new_current_thread().enable_all().build().expect("could not construct tokio runtime");
                rt.block_on(rpc::rpc_server::listen(pool)).expect("failed to run rpc server");
            });
            Ok(rocket.manage(td))
        }))
        .mount("/users", routes::users_controller::routes())
        .mount("/devices", routes::device_controller::routes())
        .mount("/mud", routes::mud_controller::routes())
        .mount("/", StaticFiles::from("public"))
        .mount(
            "/swagger-ui/",
            make_swagger_ui(&SwaggerUIConfig {
                urls: vec![
                    UrlObject::new("Users", "../users/openapi.json"),
                    UrlObject::new("MUD", "../mud/openapi.json"),
                    UrlObject::new("Devices", "../devices/openapi.json"),
                ],
                ..Default::default()
            }),
        )
        .launch();
}

fn main() -> Result<()> {
    dotenv()?;
    env_logger::init();

    run_server();

    Ok(())
}<|MERGE_RESOLUTION|>--- conflicted
+++ resolved
@@ -5,12 +5,9 @@
     clippy::unseparated_literal_suffix,
     clippy::module_name_repetitions,
     clippy::default_trait_access,
-<<<<<<< HEAD
+    clippy::similar_names
     clippy::missing_errors_doc,
     clippy::must_use_candidate
-=======
-    clippy::similar_names
->>>>>>> 1270f404
 )]
 
 use dotenv::dotenv;
