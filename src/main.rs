--- conflicted
+++ resolved
@@ -15,9 +15,9 @@
 
 use actix_cors::Cors;
 use actix_ratelimit::{errors::ARError, MemoryStore, MemoryStoreActor, RateLimiter};
-use actix_web::{dev::Service, middleware, App, HttpServer};
+use actix_web::{middleware, App, HttpServer};
 use dotenv::dotenv;
-use lazy_static::{lazy_static, LazyStatic};
+use lazy_static::LazyStatic;
 use namib_mud_controller::{
     controller::app,
     db,
@@ -35,98 +35,9 @@
 };
 use tokio::try_join;
 
-<<<<<<< HEAD
-=======
-lazy_static! {
-    static ref RT: tokio::runtime::Handle = tokio::runtime::Handle::current();
-}
+const DEFAULT_HTTP_PORT: u16 = 8000;
+const DEFAULT_HTTPS_PORT: u16 = 9000;
 
-fn app(conn: DbConnection) -> Result<()> {
-    actix_rt::System::new("main").block_on(async move {
-        HttpServer::new(move || {
-            let cors = Cors::default()
-                .allowed_origin_fn(|origin, _req_head| {
-                    origin.as_bytes().starts_with(b"https://localhost:")
-                        || origin.as_bytes().starts_with(b"http://localhost:")
-                        || origin
-                            .as_bytes()
-                            .starts_with(format!("https://{}", *acme_service::DOMAIN).as_bytes())
-                })
-                .allow_any_method()
-                .allow_any_header()
-                .max_age(3600);
-            let rate_limiter = RateLimiter::new(MemoryStoreActor::from(MemoryStore::new()).start())
-                .with_interval(Duration::from_secs(60))
-                .with_max_requests(
-                    env::var("RATELIMITER_REQUESTS_PER_MINUTE")
-                        .ok()
-                        .and_then(|s| s.parse().ok())
-                        .unwrap_or(120),
-                )
-                .with_identifier(|req| {
-                    let connection_info = req.connection_info();
-
-                    // Setup optional reverse-proxy measures and strip the port from the IP
-                    // Will be changed in v0.4, more info: https://github.com/TerminalWitchcraft/actix-ratelimit/issues/15
-                    let ip = if env::var("RATELIMITER_BEHIND_REVERSE_PROXY").as_deref() == Ok("true") {
-                        connection_info.realip_remote_addr()
-                    } else {
-                        connection_info.remote_addr()
-                    }
-                    .ok_or(ARError::IdentificationError)?;
-
-                    let ip_parts: Vec<&str> = ip.split(':').collect();
-                    Ok(ip_parts[0].to_string())
-                });
-
-            App::new()
-                .data(conn.clone())
-                .wrap(cors)
-                .wrap(middleware::Logger::default())
-                .wrap(rate_limiter)
-                .wrap_fn(|req, srv| {
-                    let fut = srv.call(req);
-                    async {
-                        let _hand = RT.enter();
-                        fut.await
-                    }
-                })
-                .wrap_api()
-                .service(web::scope("/status").configure(routes::status_controller::init))
-                .service(web::scope("/users").configure(routes::users_controller::init))
-                .service(web::scope("/management/users").configure(routes::users_management_controller::init))
-                .service(web::scope("/devices").configure(routes::device_controller::init))
-                .service(web::scope("/mud").configure(routes::mud_controller::init))
-                .service(web::scope("/config").configure(routes::config_controller::init))
-                .service(web::scope("/roles").configure(routes::role_manager_controller::init))
-                .service(web::scope("/rooms").configure(routes::room_controller::init))
-                .with_json_spec_at("/api/spec")
-                .build()
-                .service(
-                    actix_files::Files::new("/", "static")
-                        .index_file("index.html")
-                        .redirect_to_slash_directory(),
-                )
-        })
-        .bind(format!(
-            "0.0.0.0:{}",
-            env::var("HTTP_PORT").unwrap_or_else(|_| "8000".to_string())
-        ))?
-        .bind_rustls(
-            format!(
-                "0.0.0.0:{}",
-                env::var("HTTPS_PORT").unwrap_or_else(|_| "9000".to_string())
-            ),
-            acme_service::server_config(),
-        )?
-        .run()
-        .await?;
-
-        Ok(())
-    })
-}
-
->>>>>>> 287cd6b6
 #[tokio::main(flavor = "multi_thread")]
 async fn main() -> Result<()> {
     dotenv().ok();
@@ -140,22 +51,31 @@
     // Starts a new job that updates the expired profiles at regular intervals.
     let job_task = tokio::task::spawn(job_service::start_jobs(conn.clone()));
 
-<<<<<<< HEAD
     let (_end_signal_send, end_signal_rec) = tokio::sync::oneshot::channel();
     let actix_task = tokio::task::spawn_blocking(move || {
         app(
             conn,
             end_signal_rec,
-            SocketAddrV4::new(Ipv4Addr::new(0, 0, 0, 0), 8000).into(),
-            Some(SocketAddrV4::new(Ipv4Addr::new(0, 0, 0, 0), 9000).into()),
+            SocketAddrV4::new(
+                Ipv4Addr::new(0, 0, 0, 0),
+                env::var("HTTP_PORT")
+                    .map(|v| v.parse::<u16>().unwrap_or(DEFAULT_HTTP_PORT))
+                    .unwrap_or(DEFAULT_HTTP_PORT),
+            )
+            .into(),
+            Some(
+                SocketAddrV4::new(
+                    Ipv4Addr::new(0, 0, 0, 0),
+                    env::var("HTTPS_PORT")
+                        .map(|v| v.parse::<u16>().unwrap_or(DEFAULT_HTTPS_PORT))
+                        .unwrap_or(DEFAULT_HTTPS_PORT),
+                )
+                .into(),
+            ),
             None,
             None,
         )
     });
-=======
-    LazyStatic::initialize(&RT);
-    let actix_task = tokio::task::spawn_blocking(move || app(conn));
->>>>>>> 287cd6b6
 
     let r = try_join!(rpc_server_task, job_task, actix_task)?;
     r.0?;
