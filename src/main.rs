#![warn(clippy::all, clippy::style, clippy::pedantic)]
#![allow(
    dead_code,
    clippy::manual_range_contains,
    clippy::unseparated_literal_suffix,
    clippy::module_name_repetitions,
    clippy::default_trait_access,
    clippy::similar_names,
    clippy::missing_errors_doc,
    clippy::must_use_candidate
)]

use dotenv::dotenv;

<<<<<<< HEAD
use crate::error::Result;
use actix_cors::Cors;
use actix_web::{middleware, App, HttpServer};
/* Used for OpenApi/Swagger generation under the /swagger-ui url */
=======
use actix_web::{middleware, App, HttpServer};
use namib_mud_controller::{db, error::Result, routes, rpc};
>>>>>>> 21f787f4
use paperclip::actix::{web, OpenApiExt};

#[actix_web::main]
async fn main() -> Result<()> {
    dotenv().ok();
    env_logger::init();

    let conn = db::connect().await?;
    let conn2 = conn.clone();
    actix_rt::spawn(async move {
        tokio::runtime::Builder::new_current_thread()
            .enable_all()
            .build()
            .expect("could not construct tokio runtime")
            .block_on(rpc::rpc_server::listen(conn2))
            .expect("failed running rpc server");
    });
    HttpServer::new(move || {
        let cors = Cors::default()
            .allow_any_origin()
            .allow_any_method()
            .allow_any_header()
            .max_age(3600);

        App::new()
            .data(conn.clone())
            .wrap(cors)
            .wrap(middleware::Logger::default())
            .wrap_api()
            .service(web::scope("/users").configure(routes::users_controller::init))
            .service(web::scope("/devices").configure(routes::device_controller::init))
            .service(web::scope("/mud").configure(routes::mud_controller::init))
            .with_json_spec_at("/api/spec")
            .build()
            .service(
                actix_files::Files::new("/", "static")
                    .index_file("index.html")
                    .redirect_to_slash_directory(),
            )
    })
    .bind("0.0.0.0:8000")?
    .run()
    .await?;

    Ok(())
}<|MERGE_RESOLUTION|>--- conflicted
+++ resolved
@@ -11,16 +11,10 @@
 )]
 
 use dotenv::dotenv;
-
-<<<<<<< HEAD
-use crate::error::Result;
 use actix_cors::Cors;
 use actix_web::{middleware, App, HttpServer};
+use namib_mud_controller::{db, error::Result, routes, rpc};
 /* Used for OpenApi/Swagger generation under the /swagger-ui url */
-=======
-use actix_web::{middleware, App, HttpServer};
-use namib_mud_controller::{db, error::Result, routes, rpc};
->>>>>>> 21f787f4
 use paperclip::actix::{web, OpenApiExt};
 
 #[actix_web::main]
@@ -40,7 +34,9 @@
     });
     HttpServer::new(move || {
         let cors = Cors::default()
-            .allow_any_origin()
+            .allowed_origin_fn(|origin, _req_head| {
+                origin.as_bytes().starts_with(b"https://localhost:") || origin.as_bytes().starts_with(b"http://localhost:")
+            })
             .allow_any_method()
             .allow_any_header()
             .max_age(3600);
