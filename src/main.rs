#![warn(clippy::all, clippy::style, clippy::pedantic)]
#![allow(dead_code, clippy::module_name_repetitions)]

#[macro_use]
extern crate log;

use std::sync::Arc;

use dotenv::dotenv;
use tokio::{fs, fs::OpenOptions, sync::Mutex};

use crate::services::firewall_service::FirewallService;
use error::Result;
use namib_shared::rpc::RPCClient;

mod dhcp;
mod error;
mod models;
mod rpc;
mod services;
mod uci;

#[tokio::main(flavor = "current_thread")]
async fn main() -> Result<()> {
    dotenv().ok();
    env_logger::init();

    info!(
        "Starting in {} mode",
        if services::is_system_mode() { "SYSTEM" } else { "USER" }
    );
    if !services::is_system_mode() {
        fs::create_dir_all("config").await?;
        OpenOptions::new()
            .write(true)
            .create(true)
            .open("config/firewall")
            .await?;
    }

<<<<<<< HEAD
    let enforcer_state = Arc::new(services::state::EnforcerState::new());

=======
    info!("Trying to find & connect to NAMIB Controller");
>>>>>>> 73b16326
    let client: Arc<Mutex<RPCClient>> = Arc::new(Mutex::new(rpc::rpc_client::run().await?));
    info!("Connected to NAMIB Controller RPC server");

    let mut dns_service = services::dns::DnsService::new().unwrap();

    let watcher = dns_service.create_watcher();
    let fw_service = Arc::new(FirewallService::new(enforcer_state.clone(), watcher));

    let heartbeat_task = rpc::rpc_client::heartbeat(enforcer_state.clone(), client.clone(), fw_service.clone());

    let dhcp_event_task = dhcp::dhcp_event_listener::listen_for_dhcp_events(client);

    let dns_task = tokio::spawn(async move {
        dns_service.auto_refresher_task().await;
    });

    let firewall_task = tokio::spawn(async move {
        fw_service.firewall_change_watcher().await;
    });

    tokio::join!(heartbeat_task, dhcp_event_task, dns_task, firewall_task);
    Ok(())
}<|MERGE_RESOLUTION|>--- conflicted
+++ resolved
@@ -15,7 +15,6 @@
 
 mod dhcp;
 mod error;
-mod models;
 mod rpc;
 mod services;
 mod uci;
@@ -38,12 +37,9 @@
             .await?;
     }
 
-<<<<<<< HEAD
     let enforcer_state = Arc::new(services::state::EnforcerState::new());
+    info!("Trying to find & connect to NAMIB Controller");
 
-=======
-    info!("Trying to find & connect to NAMIB Controller");
->>>>>>> 73b16326
     let client: Arc<Mutex<RPCClient>> = Arc::new(Mutex::new(rpc::rpc_client::run().await?));
     info!("Connected to NAMIB Controller RPC server");
 
