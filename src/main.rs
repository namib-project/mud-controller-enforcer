--- conflicted
+++ resolved
@@ -11,7 +11,7 @@
     clippy::must_use_candidate
 )]
 
-use std::{thread, time::Duration};
+use std::{env, thread, time::Duration};
 
 use actix_cors::Cors;
 use actix_ratelimit::{MemoryStore, MemoryStoreActor, RateLimiter};
@@ -21,7 +21,6 @@
     db, error::Result, routes, rpc, services::mud_service::mud_profile_service::job_update_outdated_profiles, VERSION,
 };
 use paperclip::actix::{web, OpenApiExt};
-use std::{env, time::Duration};
 
 #[actix_web::main]
 async fn main() -> Result<()> {
@@ -40,9 +39,6 @@
             .block_on(rpc::rpc_server::listen(conn2))
             .expect("failed running rpc server");
     });
-<<<<<<< HEAD
-    let store = MemoryStore::new();
-=======
 
     /*Starts a new job that updates the expired profiles at regular intervals.*/
     let conn3 = conn.clone();
@@ -54,7 +50,7 @@
         );
     });
 
->>>>>>> 5529ed67
+    let store = MemoryStore::new();
     HttpServer::new(move || {
         let cors = Cors::default()
             .allowed_origin_fn(|origin, _req_head| {
