#![warn(clippy::all, clippy::style, clippy::pedantic)]
#![allow(
    dead_code,
    clippy::manual_range_contains,
    clippy::unseparated_literal_suffix,
    clippy::module_name_repetitions,
    clippy::default_trait_access,
    clippy::similar_names,
    clippy::redundant_else,
    clippy::missing_errors_doc,
    clippy::missing_panics_doc,
    clippy::must_use_candidate,
    clippy::missing_panics_doc
)]

use actix_cors::Cors;
use actix_ratelimit::{errors::ARError, MemoryStore, MemoryStoreActor, RateLimiter};
use actix_web::{middleware, App, HttpServer};
use dotenv::dotenv;
use namib_mud_controller::{
    db,
    db::DbConnection,
    error::Result,
    routes,
    rpc::rpc_server,
    services::{acme_service, job_service},
    VERSION,
};
use paperclip::actix::{web, OpenApiExt};
use std::{env, time::Duration};
use tokio::try_join;

fn app(conn: DbConnection) -> Result<()> {
    actix_rt::System::new("main").block_on(async move {
        HttpServer::new(move || {
            let cors = Cors::default()
                .allowed_origin_fn(|origin, _req_head| {
                    origin.as_bytes().starts_with(b"https://localhost:")
                        || origin.as_bytes().starts_with(b"http://localhost:")
                        || origin
                            .as_bytes()
                            .starts_with(format!("https://{}", *acme_service::DOMAIN).as_bytes())
                })
                .allow_any_method()
                .allow_any_header()
                .max_age(3600);
            let rate_limiter = RateLimiter::new(MemoryStoreActor::from(MemoryStore::new()).start())
                .with_interval(Duration::from_secs(60))
                .with_max_requests(
                    env::var("RATELIMITER_REQUESTS_PER_MINUTE")
                        .ok()
                        .and_then(|s| s.parse().ok())
                        .unwrap_or(120),
                )
                .with_identifier(|req| {
                    let connection_info = req.connection_info();

                    // Setup optional reverse-proxy measures and strip the port from the IP
                    // Will be changed in v0.4, more info: https://github.com/TerminalWitchcraft/actix-ratelimit/issues/15
                    let ip = if env::var("RATELIMITER_BEHIND_REVERSE_PROXY").as_deref() == Ok("true") {
                        connection_info.realip_remote_addr()
                    } else {
                        connection_info.remote_addr()
                    }
                    .ok_or(ARError::IdentificationError)?;

                    let ip_parts: Vec<&str> = ip.split(':').collect();
                    Ok(ip_parts[0].to_string())
                });

            App::new()
                .data(conn.clone())
                .wrap(cors)
                .wrap(middleware::Logger::default())
                .wrap(rate_limiter)
                .wrap_api()
                .service(web::scope("/status").configure(routes::status_controller::init))
                .service(web::scope("/users").configure(routes::users_controller::init))
                .service(web::scope("/devices").configure(routes::device_controller::init))
                .service(web::scope("/mud").configure(routes::mud_controller::init))
                .service(web::scope("/config").configure(routes::config_controller::init))
                .service(web::scope("/roles").configure(routes::role_manager_controller::init))
                .with_json_spec_at("/api/spec")
                .build()
                .service(
                    actix_files::Files::new("/", "static")
                        .index_file("index.html")
                        .redirect_to_slash_directory(),
                )
        })
        .bind("0.0.0.0:8000")?
        .bind_rustls("0.0.0.0:9000", acme_service::server_config())?
        .run()
        .await?;

        Ok(())
    })
}

#[tokio::main(flavor = "multi_thread")]
async fn main() -> Result<()> {
    dotenv().ok();
    env_logger::init();

    log::info!("Starting mud_controller {}", VERSION);

    let conn = db::connect().await?;
    let rpc_server_task = tokio::task::spawn(rpc_server::listen(conn.clone()));

    // Starts a new job that updates the expired profiles at regular intervals.
    let job_task = tokio::task::spawn(job_service::start_jobs(conn.clone()));

    let actix_task = tokio::task::spawn_blocking(move || app(conn));

<<<<<<< HEAD
                let ip_parts: Vec<&str> = ip.split(':').collect();
                Ok(ip_parts[0].to_string())
            });

        App::new()
            .data(conn.clone())
            .wrap(cors)
            .wrap(middleware::Logger::default())
            .wrap(rate_limiter)
            .wrap_api()
            .service(web::scope("/status").configure(routes::status_controller::init))
            .service(web::scope("/users").configure(routes::users_controller::init))
            .service(web::scope("/management/users").configure(routes::users_management_controller::init))
            .service(web::scope("/devices").configure(routes::device_controller::init))
            .service(web::scope("/mud").configure(routes::mud_controller::init))
            .service(web::scope("/config").configure(routes::config_controller::init))
            .service(web::scope("/roles").configure(routes::role_manager_controller::init))
            .with_json_spec_at("/api/spec")
            .build()
            .service(
                actix_files::Files::new("/", "static")
                    .index_file("index.html")
                    .redirect_to_slash_directory(),
            )
    })
    .bind("0.0.0.0:8000")?
    .run()
    .await?;
=======
    let r = try_join!(rpc_server_task, job_task, actix_task)?;
    r.0?;
    r.2?;
>>>>>>> f28dfdb4

    Ok(())
}<|MERGE_RESOLUTION|>--- conflicted
+++ resolved
@@ -76,6 +76,7 @@
                 .wrap_api()
                 .service(web::scope("/status").configure(routes::status_controller::init))
                 .service(web::scope("/users").configure(routes::users_controller::init))
+                .service(web::scope("/management/users").configure(routes::users_management_controller::init))
                 .service(web::scope("/devices").configure(routes::device_controller::init))
                 .service(web::scope("/mud").configure(routes::mud_controller::init))
                 .service(web::scope("/config").configure(routes::config_controller::init))
@@ -112,40 +113,8 @@
 
     let actix_task = tokio::task::spawn_blocking(move || app(conn));
 
-<<<<<<< HEAD
-                let ip_parts: Vec<&str> = ip.split(':').collect();
-                Ok(ip_parts[0].to_string())
-            });
-
-        App::new()
-            .data(conn.clone())
-            .wrap(cors)
-            .wrap(middleware::Logger::default())
-            .wrap(rate_limiter)
-            .wrap_api()
-            .service(web::scope("/status").configure(routes::status_controller::init))
-            .service(web::scope("/users").configure(routes::users_controller::init))
-            .service(web::scope("/management/users").configure(routes::users_management_controller::init))
-            .service(web::scope("/devices").configure(routes::device_controller::init))
-            .service(web::scope("/mud").configure(routes::mud_controller::init))
-            .service(web::scope("/config").configure(routes::config_controller::init))
-            .service(web::scope("/roles").configure(routes::role_manager_controller::init))
-            .with_json_spec_at("/api/spec")
-            .build()
-            .service(
-                actix_files::Files::new("/", "static")
-                    .index_file("index.html")
-                    .redirect_to_slash_directory(),
-            )
-    })
-    .bind("0.0.0.0:8000")?
-    .run()
-    .await?;
-=======
     let r = try_join!(rpc_server_task, job_task, actix_task)?;
     r.0?;
     r.2?;
->>>>>>> f28dfdb4
-
     Ok(())
 }