--- conflicted
+++ resolved
@@ -1,16 +1,12 @@
-<<<<<<< HEAD
-use chrono::Local;
-use isahc::{config::Configurable, AsyncReadResponseExt};
-=======
 use chrono::{DateTime, NaiveDate, TimeZone, Utc};
 use isahc::AsyncReadResponseExt;
->>>>>>> 97f0b145
 
 use crate::{
     db::DbConnection,
     error::Result,
     models::{Acl, MudData, MudDbo, MudDboRefresh},
 };
+use isahc::config::Configurable;
 use sqlx::Done;
 use url::Url;
 
@@ -111,7 +107,7 @@
     }
 
     // wenn nicht: fetch
-    let mud_json = fetch_mud(url.as_str()).await.unwrap();
+    let mud_json = fetch_mud(url.as_str()).await?;
 
     // ruf parse_mud auf
     let data = parser::parse_mud(url.clone(), mud_json.as_str())?;
@@ -134,7 +130,6 @@
 
 /// Basic HTTP(S)-GET wrapper to fetch MUD-URL Data
 async fn fetch_mud(url: &str) -> Result<String> {
-<<<<<<< HEAD
     // TODO proper certificate validation.
     let request = isahc::Request::builder()
         .uri(url)
@@ -142,8 +137,6 @@
         .body(())
         .unwrap();
     Ok(isahc::send_async(request).await?.text().await?)
-=======
-    Ok(isahc::get_async(url).await?.text().await?)
 }
 
 /// Checks if the given string is an URL. Used to check if the MUD-Profile being created is local or needs to be fetched.
@@ -170,5 +163,4 @@
 /// Generates an expiration date, which is far in the future. Mainly used for custom local MUD-Profiles
 pub fn get_custom_mud_expiration() -> DateTime<Utc> {
     Utc.from_utc_datetime(&NaiveDate::from_ymd(2060, 1, 31).and_hms(0, 0, 0))
->>>>>>> 97f0b145
 }