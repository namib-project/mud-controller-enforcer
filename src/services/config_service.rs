<<<<<<< HEAD
use crate::{
    db::DbConnection,
    error::{FromStrError, Result},
    models::Config,
};
use std::str::FromStr;

#[derive(strum::AsRefStr)]
pub enum ConfigKeys {
    CollectDeviceData,
    Version,
}

/// Gets the config value by key from the database.
pub async fn get_config_value<T: FromStr>(key: &str, pool: &DbConnection) -> Result<T> {
=======
use crate::{db::DbConnection, error::Result, models::Config};
use sqlx::Done;

/// Gets the config value by key from the database.
pub async fn get_config_value(key: &str, pool: &DbConnection) -> Result<String> {
>>>>>>> 5748b498
    let entry = sqlx::query_as!(Config, "SELECT * FROM config WHERE key = ?", key)
        .fetch_one(pool)
        .await?;

    Ok(T::from_str(&entry.value).map_err(|_| FromStrError {}.build())?)
}

/// Returns all config key-value pairs from database
pub async fn get_all_config_data(pool: &DbConnection) -> Result<Vec<Config>> {
    let data = sqlx::query_as!(Config, "SELECT * FROM config").fetch_all(pool).await?;

    Ok(data)
}

/// Writes the config value by key to the database.
/// Upserts the value by key
<<<<<<< HEAD
pub async fn set_config_value<T: ToString>(key: &str, value: T, pool: &DbConnection) -> Result<()> {
    let val = value.to_string();
=======
pub async fn set_config_value(key: &str, value: &str, pool: &DbConnection) -> Result<()> {
>>>>>>> 5748b498
    let _ins_count = sqlx::query!(
        "INSERT INTO config VALUES (?, ?) ON CONFLICT(key) DO UPDATE SET value = excluded.value",
        key,
        val,
    )
    .execute(pool)
    .await?;

    Ok(())
}

<<<<<<< HEAD
pub async fn delete_config_key(key: &str, pool: &DbConnection) -> Result<()> {
    let _del_count = sqlx::query!("DELETE FROM config WHERE key = ?", key)
        .execute(pool)
        .await?;

    Ok(())
=======
pub async fn delete_config_key(key: &str, pool: &DbConnection) -> Result<u64> {
    let del_count = sqlx::query!("DELETE FROM config WHERE key = ?", key)
        .execute(pool)
        .await?;

    Ok(del_count.rows_affected())
>>>>>>> 5748b498
}<|MERGE_RESOLUTION|>--- conflicted
+++ resolved
@@ -1,9 +1,9 @@
-<<<<<<< HEAD
 use crate::{
     db::DbConnection,
-    error::{FromStrError, Result},
+    error::{self, Result},
     models::Config,
 };
+use sqlx::Done;
 use std::str::FromStr;
 
 #[derive(strum::AsRefStr)]
@@ -14,18 +14,11 @@
 
 /// Gets the config value by key from the database.
 pub async fn get_config_value<T: FromStr>(key: &str, pool: &DbConnection) -> Result<T> {
-=======
-use crate::{db::DbConnection, error::Result, models::Config};
-use sqlx::Done;
-
-/// Gets the config value by key from the database.
-pub async fn get_config_value(key: &str, pool: &DbConnection) -> Result<String> {
->>>>>>> 5748b498
     let entry = sqlx::query_as!(Config, "SELECT * FROM config WHERE key = ?", key)
         .fetch_one(pool)
         .await?;
 
-    Ok(T::from_str(&entry.value).map_err(|_| FromStrError {}.build())?)
+    Ok(T::from_str(&entry.value).map_err(|_| error::FromStrError {}.build())?)
 }
 
 /// Returns all config key-value pairs from database
@@ -37,12 +30,8 @@
 
 /// Writes the config value by key to the database.
 /// Upserts the value by key
-<<<<<<< HEAD
 pub async fn set_config_value<T: ToString>(key: &str, value: T, pool: &DbConnection) -> Result<()> {
     let val = value.to_string();
-=======
-pub async fn set_config_value(key: &str, value: &str, pool: &DbConnection) -> Result<()> {
->>>>>>> 5748b498
     let _ins_count = sqlx::query!(
         "INSERT INTO config VALUES (?, ?) ON CONFLICT(key) DO UPDATE SET value = excluded.value",
         key,
@@ -54,19 +43,10 @@
     Ok(())
 }
 
-<<<<<<< HEAD
-pub async fn delete_config_key(key: &str, pool: &DbConnection) -> Result<()> {
-    let _del_count = sqlx::query!("DELETE FROM config WHERE key = ?", key)
-        .execute(pool)
-        .await?;
-
-    Ok(())
-=======
 pub async fn delete_config_key(key: &str, pool: &DbConnection) -> Result<u64> {
     let del_count = sqlx::query!("DELETE FROM config WHERE key = ?", key)
         .execute(pool)
         .await?;
 
     Ok(del_count.rows_affected())
->>>>>>> 5748b498
 }