<<<<<<< HEAD
use crate::{
    db::DbConnection,
    error::{none_error, Result},
    services::{device_service, neo4jthings_service},
};
=======
use crate::{error, error::Result, services::acme_service::CertId};
>>>>>>> 093e7aa1
use chrono::{Datelike, Local, NaiveDate, NaiveDateTime, NaiveTime};
use lazy_static::lazy_static;
use regex::Regex;
use std::net::IpAddr;

const MONTHS: &str = "JanFebMarAprMayJunJulAugSepOctNovDec";

lazy_static! {
    static ref LOG_FORMAT: Regex =
        Regex::new(r#"(\w{3})  ?(\d{1,2}) (\d\d:\d\d:\d\d) .* query\[A] (\S+) from (\S+)"#).unwrap();
}

<<<<<<< HEAD
async fn parse_log_line(line: &str, conn: &DbConnection) -> Result<()> {
    let m = LOG_FORMAT.captures(line).ok_or_else(none_error)?;
    let month = MONTHS.find(&m[1]).ok_or_else(none_error)? / 3 + 1;
=======
fn parse_log_line(line: &str) -> Result<()> {
    let m = LOG_FORMAT.captures(line).context(error::NoneError {})?;
    let month = MONTHS.find(&m[1]).context(error::NoneError {})? / 3 + 1;
>>>>>>> 093e7aa1
    let day_of_month: u32 = m[2].parse()?;
    // dnsmasq logs don't contain the year, so assume the current year
    let today = Local::today().naive_local();
    let mut date = NaiveDate::from_ymd_opt(today.year(), month as u32, day_of_month).ok_or_else(none_error)?;
    // if the date is after today, it is likely to be from last year
    if date > today {
        date = date.with_year(today.year() - 1).ok_or_else(none_error)?;
    }
    let time: NaiveTime = m[3].parse()?;
    let date_time = NaiveDateTime::new(date, time);
    let domain = &m[4];
    let ip: IpAddr = m[5].parse()?;
    info!("Received dns request: {} {} {}", date_time, ip, domain);
    let device = device_service::find_by_ip(ip, conn).await?;
    // add the device connection in the background as it may take some time
    tokio::spawn(neo4jthings_service::add_device_connection(device, domain.to_string()));
    Ok(())
}

<<<<<<< HEAD
pub async fn add_new_logs(_enforcer: String, logs: Vec<String>, conn: &DbConnection) {
    for line in &logs {
        if let Err(e) = parse_log_line(line, conn).await {
=======
pub async fn add_new_logs(_enforcer: CertId, logs: Vec<String>) {
    for line in &logs {
        if let Err(e) = parse_log_line(line) {
>>>>>>> 093e7aa1
            debug!("failed to parse log line: {:?}", e);
        }
    }
}<|MERGE_RESOLUTION|>--- conflicted
+++ resolved
@@ -1,12 +1,8 @@
-<<<<<<< HEAD
 use crate::{
     db::DbConnection,
     error::{none_error, Result},
-    services::{device_service, neo4jthings_service},
+    services::{acme_service::CertId, device_service, neo4jthings_service},
 };
-=======
-use crate::{error, error::Result, services::acme_service::CertId};
->>>>>>> 093e7aa1
 use chrono::{Datelike, Local, NaiveDate, NaiveDateTime, NaiveTime};
 use lazy_static::lazy_static;
 use regex::Regex;
@@ -19,15 +15,9 @@
         Regex::new(r#"(\w{3})  ?(\d{1,2}) (\d\d:\d\d:\d\d) .* query\[A] (\S+) from (\S+)"#).unwrap();
 }
 
-<<<<<<< HEAD
 async fn parse_log_line(line: &str, conn: &DbConnection) -> Result<()> {
     let m = LOG_FORMAT.captures(line).ok_or_else(none_error)?;
     let month = MONTHS.find(&m[1]).ok_or_else(none_error)? / 3 + 1;
-=======
-fn parse_log_line(line: &str) -> Result<()> {
-    let m = LOG_FORMAT.captures(line).context(error::NoneError {})?;
-    let month = MONTHS.find(&m[1]).context(error::NoneError {})? / 3 + 1;
->>>>>>> 093e7aa1
     let day_of_month: u32 = m[2].parse()?;
     // dnsmasq logs don't contain the year, so assume the current year
     let today = Local::today().naive_local();
@@ -47,15 +37,9 @@
     Ok(())
 }
 
-<<<<<<< HEAD
-pub async fn add_new_logs(_enforcer: String, logs: Vec<String>, conn: &DbConnection) {
+pub async fn add_new_logs(_enforcer: CertId, logs: Vec<String>, conn: &DbConnection) {
     for line in &logs {
         if let Err(e) = parse_log_line(line, conn).await {
-=======
-pub async fn add_new_logs(_enforcer: CertId, logs: Vec<String>) {
-    for line in &logs {
-        if let Err(e) = parse_log_line(line) {
->>>>>>> 093e7aa1
             debug!("failed to parse log line: {:?}", e);
         }
     }
