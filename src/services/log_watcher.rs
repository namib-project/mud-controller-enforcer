use std::{
    fs,
    fs::File,
    io,
    io::BufRead,
    path::Path,
    sync::{mpsc::channel, Arc},
    thread::sleep,
    time::Duration,
};

use notify::{DebouncedEvent, RecursiveMode, Watcher};

use crate::{error::Result, rpc::rpc_client, services, Enforcer};

use tokio::{runtime::Builder, sync::RwLock};

pub fn watch(enforcer: &Arc<RwLock<Enforcer>>) {
    debug!("Starting dnsmasq.log watcher");
    let (tx, rx) = channel();
    let mut watcher = notify::watcher(tx, Duration::from_secs(10)).unwrap();

    let path: &Path;
    let tmp_path: &Path;
    if services::is_system_mode() {
        path = "/tmp/dnsmasq.log".as_ref();
        tmp_path = "/tmp/dnsmasq.log.tmp".as_ref();
    } else {
        path = "dnsmasq.log".as_ref();
        tmp_path = "dnsmasq.log.tmp".as_ref();
    };
    loop {
        if let Err(e) = watcher.watch(path, RecursiveMode::NonRecursive) {
            debug!("Failed to watch dnsmasq.log! {:?}", e);
            sleep(Duration::from_secs(10));
            continue;
        }
        if let Err(e) = read_log_file(&enforcer, path, tmp_path) {
            warn!("failed to process file {:?}", e);
        }

        loop {
            match rx.recv() {
                Ok(DebouncedEvent::Write(_)) | Ok(DebouncedEvent::NoticeWrite(_)) => {
                    // inner function to make use of Result
                    if let Err(e) = read_log_file(&enforcer, path, tmp_path) {
                        debug!("failed to process file {:?}", e);
                    }
                },
                Ok(_) => {},
                Err(e) => warn!("watch error: {:?}", e),
            }
        }
    }
}

fn read_log_file(enforcer: &Arc<RwLock<Enforcer>>, path: &Path, tmp_path: &Path) -> Result<()> {
    debug!("reading dnsmasq log file");
    fs::rename(path, tmp_path)?;
    let lines = io::BufReader::new(File::open(tmp_path)?).lines();
    // create async runtime to run rpc client
    Builder::new_current_thread().enable_all().build()?.block_on(async {
<<<<<<< HEAD
        let enforcer = enforcer.read().await;
=======
        let mut enforcer = enforcer.write().await;
        let ips_to_filter = enforcer
            .config
            .devices()
            .iter()
            .filter(|d| d.collect_data)
            .flat_map(|d| {
                Iterator::chain(
                    d.ipv4_addr.iter().map(ToString::to_string),
                    d.ipv6_addr.iter().map(ToString::to_string),
                )
            })
            .collect::<Vec<_>>();
>>>>>>> bbb4eb80
        debug!("acquired known devices");
        let lines = lines
            .filter(|l| {
                if let Ok(l) = l {
                    ips_to_filter.iter().any(|ip| l.contains(ip))
                } else {
                    false
                }
            })
            .collect::<io::Result<_>>()?;
        enforcer
            .client
            .send_logs(rpc_client::current_rpc_context(), lines)
            .await
    })?;
    Ok(())
}<|MERGE_RESOLUTION|>--- conflicted
+++ resolved
@@ -60,10 +60,7 @@
     let lines = io::BufReader::new(File::open(tmp_path)?).lines();
     // create async runtime to run rpc client
     Builder::new_current_thread().enable_all().build()?.block_on(async {
-<<<<<<< HEAD
         let enforcer = enforcer.read().await;
-=======
-        let mut enforcer = enforcer.write().await;
         let ips_to_filter = enforcer
             .config
             .devices()
@@ -76,7 +73,6 @@
                 )
             })
             .collect::<Vec<_>>();
->>>>>>> bbb4eb80
         debug!("acquired known devices");
         let lines = lines
             .filter(|l| {
