#[cfg(feature = "nftables")]
use std::ffi::CString;
use std::{
    net::{IpAddr, Ipv4Addr, Ipv6Addr},
    sync::Arc,
};

#[cfg(feature = "nftables")]
use namib_shared::{
    firewall_config::{Protocol, RuleTargetHost, Verdict},
    EnforcerConfig,
};
#[cfg(feature = "nftables")]
use nftnl::{
    expr::{IcmpCode, RejectionType, Verdict as VerdictExpr},
    nft_expr, Batch, Chain, FinalizedBatch, ProtoFamily, Rule, Table,
};
use tokio::{
    select,
    sync::{Notify, RwLock},
};

use crate::{error::Result, services::dns::DnsWatcher, Enforcer};

/// This file represent the service for firewall on openwrt.
///
/// Created on 11.11.2020.
///
/// @author Namib Group 3.

const TABLE_NAME: &str = "namib";
const BASE_CHAIN_NAME: &str = "base_chain";

/// Service which provides firewall configuration functionality by integrating into the linux system
/// firewall (nftables).
/// For more information on the way the linux firewall works, see [the nftables wiki](https://wiki.nftables.org/wiki-nftables/index.php/Main_Page).
/// To construct nftables expressions, the [nftnl-rs](https://github.com/mullvad/nftnl-rs) library is used.
/// To send commands to the netlink interface, the [mnl-rs](https://github.com/mullvad/mnl-rs) library is used.
pub struct FirewallService {
    dns_watcher: Arc<DnsWatcher>,
    enforcer_state: Arc<RwLock<Enforcer>>,
    change_notify: Notify,
}

/// Helper enum for rule conversion.
#[derive(Debug, Clone)]
enum RuleAddrEntry {
    AnyAddr,
    AddrEntry(IpAddr),
}

impl From<IpAddr> for RuleAddrEntry {
    fn from(a: IpAddr) -> Self {
        RuleAddrEntry::AddrEntry(a)
    }
}

impl From<Ipv4Addr> for RuleAddrEntry {
    fn from(a: Ipv4Addr) -> Self {
        RuleAddrEntry::AddrEntry(a.into())
    }
}

impl From<Ipv6Addr> for RuleAddrEntry {
    fn from(a: Ipv6Addr) -> Self {
        RuleAddrEntry::AddrEntry(a.into())
    }
}

impl FirewallService {
    /// Creates a new `FirewallService` instance with the given enforcer state and dns watcher (generated from the dns service).
    pub(crate) fn new(enforcer_state: Arc<RwLock<Enforcer>>, watcher: DnsWatcher) -> FirewallService {
        FirewallService {
            enforcer_state,
            dns_watcher: Arc::new(watcher),
            change_notify: Notify::new(),
        }
    }

    /// Updates the current firewall config with a new value and notifies the firewall change watcher to update the firewall config.
    pub fn notify_firewall_change(&self) {
        self.change_notify.notify_one();
    }

    /// Watcher which watches for firewall or DNS resolution changes and updates the nftables firewall accordingly.
    pub async fn firewall_change_watcher(&self) {
        loop {
            select! {
                _ = self.change_notify.notified() => {}
                _ = self.dns_watcher.address_changed() => {}
            }
            self.apply_current_config()
                .await
                .unwrap_or_else(|e| error!("An error occurred while updating the firewall configuration: {:?}", e));
        }
    }

    /// Updates the nftables rules to reflect the current firewall config.
    pub async fn apply_current_config(&self) -> Result<()> {
        debug!("Configuration has changed, applying new rules to nftables");
        let config = &self.enforcer_state.read().await.config;
<<<<<<< HEAD
=======
        debug!("{:?}", config);
        let mut batch = Batch::new();
        self.add_old_config_deletion_instructions(&mut batch)?;
>>>>>>> d05758fe
        self.dns_watcher.clear_watched_names().await;
        apply_firewall_config(&config, &self.dns_watcher).await
    }
}

#[cfg(feature = "nftables")]
pub(crate) async fn apply_firewall_config(config: &EnforcerConfig, dns_watcher: &DnsWatcher) -> Result<()> {
    let mut batch = Batch::new();
    add_old_config_deletion_instructions(&mut batch)?;
    convert_config_to_nftnl_commands(&mut batch, &config, dns_watcher).await?;
    let batch = batch.finalize();
    if crate::services::skip_send_and_process() {
        warn!("skipping send and process of nft batch");
    } else {
        if let Err(e) = send_and_process(&batch) {
            warn!("Error sending firewall configuration to netfilter: {:?}", e);
        }
    }
    Ok(())
}

#[cfg(not(feature = "nftables"))]
pub async fn apply_firewall_config(config: &EnforcerConfig, dns_watcher: &DnsWatcher) -> Result<()> {
    Ok(())
}

/// Creates nftnl expressions which delete the current namib firewall table if it exists and adds them to the given batch.
#[cfg(feature = "nftables")]
fn add_old_config_deletion_instructions(batch: &mut Batch) -> Result<()> {
    // Create the table if it doesn't exist, otherwise removing the table might cause a NotFound error.
    // If the table already exists, this doesn't do anything.
    let table = Table::new(&CString::new(TABLE_NAME).unwrap(), ProtoFamily::Inet);
    batch.add(&table, nftnl::MsgType::Add);
    // Delete the table.
    let table = Table::new(&CString::new(TABLE_NAME).unwrap(), ProtoFamily::Inet);
    batch.add(&table, nftnl::MsgType::Del);
    Ok(())
}

/// Converts the given firewall config into nftnl expressions and applies them to the supplied batch.
#[cfg(feature = "nftables")]
async fn convert_config_to_nftnl_commands(
    batch: &mut Batch,
    config: &EnforcerConfig,
    dns_watcher: &DnsWatcher,
) -> Result<()> {
    // Create new firewall table.
    let table = Table::new(&CString::new(TABLE_NAME).unwrap(), ProtoFamily::Inet);
    batch.add(&table, nftnl::MsgType::Add);

    // Create base chain. This base chain is the entry point for the firewall table and will redirect all
    // packets corresponding to a configured device in the firewall config to its separate chain.
    let mut base_chain = Chain::new(&CString::new(BASE_CHAIN_NAME).unwrap(), &table);
    base_chain.set_hook(nftnl::Hook::Forward, 0);
    // If a device is not one of the configured devices, accept packets by default.
    base_chain.set_policy(nftnl::Policy::Accept);
    batch.add(&base_chain, nftnl::MsgType::Add);

    // Iterate over all devices.
    for device in config.devices() {
        // Create chain which is responsible for deciding how packets for/from this device will be treated.
        let device_chain = Chain::new(&CString::new(format!("device_{}", device.id)).unwrap(), &table);
        batch.add(&device_chain, nftnl::MsgType::Add);

        if let Some(v4addr) = device.ipv4_addr {
            // Create two rules in the base chain, one for packets coming from the device and one for packets going to the device.
            let mut device_jump_rule_src = Rule::new(&base_chain);
            device_jump_rule_src.add_expr(&nft_expr!(meta nfproto));
            let mut device_jump_rule_dst = Rule::new(&base_chain);
            device_jump_rule_dst.add_expr(&nft_expr!(meta nfproto));
            // Match rule if source or target address is configured device.
            device_jump_rule_src.add_expr(&nft_expr!(meta nfproto));
            device_jump_rule_src.add_expr(&nft_expr!(cmp == libc::NFPROTO_IPV4 as u8));
            device_jump_rule_src.add_expr(&nft_expr!(payload ipv4 saddr));
            device_jump_rule_src.add_expr(&nft_expr!(cmp == v4addr));
            device_jump_rule_dst.add_expr(&nft_expr!(meta nfproto));
            device_jump_rule_dst.add_expr(&nft_expr!(cmp == libc::NFPROTO_IPV4 as u8));
            device_jump_rule_dst.add_expr(&nft_expr!(payload ipv4 daddr));
            device_jump_rule_dst.add_expr(&nft_expr!(cmp == v4addr));
            // If these rules apply, jump to the chain responsible for handling this device.
            device_jump_rule_src
                .add_expr(&nft_expr!(verdict jump CString::new(format!("device_{}", device.id)).unwrap()));
            device_jump_rule_dst
                .add_expr(&nft_expr!(verdict jump CString::new(format!("device_{}", device.id)).unwrap()));
            batch.add(&device_jump_rule_src, nftnl::MsgType::Add);
            batch.add(&device_jump_rule_dst, nftnl::MsgType::Add);
        }
        if let Some(v6addr) = device.ipv6_addr {
            // Create two rules in the base chain, one for packets coming from the device and one for packets going to the device.
            let mut device_jump_rule_src = Rule::new(&base_chain);
            device_jump_rule_src.add_expr(&nft_expr!(meta nfproto));
            let mut device_jump_rule_dst = Rule::new(&base_chain);
            device_jump_rule_dst.add_expr(&nft_expr!(meta nfproto));
            // Match rule if source or target address is configured device.
            device_jump_rule_src.add_expr(&nft_expr!(meta nfproto));
            device_jump_rule_src.add_expr(&nft_expr!(cmp == libc::NFPROTO_IPV6 as u8));
            device_jump_rule_src.add_expr(&nft_expr!(payload ipv6 saddr));
            device_jump_rule_src.add_expr(&nft_expr!(cmp == v6addr));
            device_jump_rule_dst.add_expr(&nft_expr!(meta nfproto));
            device_jump_rule_dst.add_expr(&nft_expr!(cmp == libc::NFPROTO_IPV6 as u8));
            device_jump_rule_dst.add_expr(&nft_expr!(payload ipv6 daddr));
            device_jump_rule_dst.add_expr(&nft_expr!(cmp == v6addr));
            // If these rules apply, jump to the chain responsible for handling this device.
            device_jump_rule_src
                .add_expr(&nft_expr!(verdict jump CString::new(format!("device_{}", device.id)).unwrap()));
            device_jump_rule_dst
                .add_expr(&nft_expr!(verdict jump CString::new(format!("device_{}", device.id)).unwrap()));
            batch.add(&device_jump_rule_src, nftnl::MsgType::Add);
            batch.add(&device_jump_rule_dst, nftnl::MsgType::Add);
        }

        // Iterate over device rules.
        for rule_spec in &device.rules {
            // Depending on the type of host identifier (hostname, IP address or placeholder for device IP)
            // for the packet source or destination, create a vector of ip addresses for this identifier.
            let source_ips: Vec<RuleAddrEntry> = match &rule_spec.src.host {
                Some(RuleTargetHost::Ip(ipaddr)) => {
                    vec![RuleAddrEntry::AddrEntry(ipaddr.clone())]
                },
                // Error handling: If host resolution fails, return an empty Vec. This will cause no rules
                // to be generated for the supplied host (which will then default to being rejected if no other rule matches).
                Some(RuleTargetHost::Hostname(dns_name)) => dns_watcher
                    .resolve_and_watch(dns_name.as_str())
                    .await
                    .map(|v| v.iter().map(|v| RuleAddrEntry::from(v)).collect())
                    .unwrap_or(Vec::new()),
                Some(RuleTargetHost::FirewallDevice) => device
                    .ipv4_addr
                    .map(RuleAddrEntry::from)
                    .into_iter()
                    .chain(device.ipv6_addr.into_iter().map(RuleAddrEntry::from))
                    .collect(),
                _ => vec![RuleAddrEntry::AnyAddr],
            };
            let dest_ips: Vec<RuleAddrEntry> = match &rule_spec.dst.host {
                Some(RuleTargetHost::Ip(ipaddr)) => {
                    vec![RuleAddrEntry::AddrEntry(ipaddr.clone())]
                },
                // Error handling: If host resolution fails, return an empty Vec. This will cause no rules
                // to be generated for the supplied host (which will then default to being rejected if no other rule matches).
                Some(RuleTargetHost::Hostname(dns_name)) => dns_watcher
                    .resolve_and_watch(dns_name.as_str())
                    .await
                    .map(|v| v.iter().map(|v| RuleAddrEntry::from(v)).collect())
                    .unwrap_or(Vec::new()),
                Some(RuleTargetHost::FirewallDevice) => device
                    .ipv4_addr
                    .map(RuleAddrEntry::from)
                    .into_iter()
                    .chain(device.ipv6_addr.into_iter().map(RuleAddrEntry::from))
                    .collect(),
                _ => vec![RuleAddrEntry::AnyAddr],
            };

            // Create a rule for each source/destination ip combination.
            // Ideally, we would instead used nftnl sets, but these currently have the limitation that they
            // can only either contain IPv4 or IPv6 addresses, not both. Also, nftnl-rs does not support anonymous
            // sets yet.
            for source_ip in &source_ips {
                for dest_ip in &dest_ips {
                    let protocol_reference_ip;
                    // Do not create rules which mix IPv4 and IPV6 addresses. Also, save at least one specified IP to match for protocol later on.
                    if let &RuleAddrEntry::AddrEntry(saddr) = source_ip {
                        if let RuleAddrEntry::AddrEntry(daddr) = dest_ip {
                            if (saddr.is_ipv4() && daddr.is_ipv6()) || (daddr.is_ipv4() && saddr.is_ipv6()) {
                                continue;
                            }
                        }
                        protocol_reference_ip = Some(saddr);
                    } else if let &RuleAddrEntry::AddrEntry(daddr) = dest_ip {
                        protocol_reference_ip = Some(daddr);
                    } else {
                        protocol_reference_ip = None;
                    }
                    // Create rule for current address combination.
                    let mut current_rule = Rule::new(&device_chain);
                    // Match for protocol. To do this, we need to differentiate between IPv4 and IPv6.
                    match protocol_reference_ip {
                        Some(IpAddr::V4(_v4addr)) => {
                            // Match for protocol.
                            match rule_spec.protocol {
                                Protocol::Tcp => {
                                    current_rule.add_expr(&nft_expr!(payload ipv4 protocol));
                                    current_rule.add_expr(&nft_expr!(cmp == "tcp"));
                                },
                                Protocol::Udp => {
                                    current_rule.add_expr(&nft_expr!(payload ipv4 protocol));
                                    current_rule.add_expr(&nft_expr!(cmp == "udp"));
                                },
                                _ => {}, // TODO expand with further options (icmp, sctp)
                            }
                        },
                        Some(IpAddr::V6(_v6addr)) => {
                            match rule_spec.protocol {
                                Protocol::Tcp => {
                                    current_rule.add_expr(&nft_expr!(payload ipv6 nextheader));
                                    current_rule.add_expr(&nft_expr!(cmp == "tcp"));
                                },
                                Protocol::Udp => {
                                    current_rule.add_expr(&nft_expr!(payload ipv6 nextheader));
                                    current_rule.add_expr(&nft_expr!(cmp == "udp"));
                                },
                                _ => {}, // TODO expand with further options (icmp, sctp)
                            }
                        },
                        _ => {},
                    }
                    // Create expressions to match source IP.
                    match source_ip {
                        RuleAddrEntry::AddrEntry(IpAddr::V4(v4addr)) => {
                            current_rule.add_expr(&nft_expr!(meta nfproto));
                            current_rule.add_expr(&nft_expr!(cmp == libc::NFPROTO_IPV4 as u8));
                            current_rule.add_expr(&nft_expr!(payload ipv4 saddr));
                            current_rule.add_expr(&nft_expr!(cmp == v4addr.clone()));
                        },
                        RuleAddrEntry::AddrEntry(IpAddr::V6(v6addr)) => {
                            current_rule.add_expr(&nft_expr!(meta nfproto));
                            current_rule.add_expr(&nft_expr!(cmp == libc::NFPROTO_IPV6 as u8));
                            current_rule.add_expr(&nft_expr!(payload ipv6 saddr));
                            current_rule.add_expr(&nft_expr!(cmp == v6addr.clone()));
                        },
                        RuleAddrEntry::AnyAddr => {},
                    }
                    // Create expressions to match destination IP.
                    match dest_ip {
                        RuleAddrEntry::AddrEntry(IpAddr::V4(v4addr)) => {
                            current_rule.add_expr(&nft_expr!(meta nfproto));
                            current_rule.add_expr(&nft_expr!(cmp == libc::NFPROTO_IPV4 as u8));
                            current_rule.add_expr(&nft_expr!(payload ipv4 daddr));
                            current_rule.add_expr(&nft_expr!(cmp == v4addr.clone()));
                        },
                        RuleAddrEntry::AddrEntry(IpAddr::V6(v6addr)) => {
                            current_rule.add_expr(&nft_expr!(meta nfproto));
                            current_rule.add_expr(&nft_expr!(cmp == libc::NFPROTO_IPV6 as u8));
                            current_rule.add_expr(&nft_expr!(payload ipv6 daddr));
                            current_rule.add_expr(&nft_expr!(cmp == v6addr.clone()));
                        },
                        RuleAddrEntry::AnyAddr => {},
                    }
                    // Create expressions to match for port numbers.
                    match rule_spec.protocol {
                        Protocol::Tcp => {
                            if let Some(port) = &rule_spec.dst.port {
                                current_rule.add_expr(&nft_expr!(payload tcp dport));
                                current_rule.add_expr(&nft_expr!(cmp == port.as_str()));
                            }
                            if let Some(port) = &rule_spec.src.port {
                                current_rule.add_expr(&nft_expr!(payload tcp dport));
                                current_rule.add_expr(&nft_expr!(cmp == port.as_str()));
                            }
                        },
                        Protocol::Udp => {
                            if let Some(port) = &rule_spec.dst.port {
                                current_rule.add_expr(&nft_expr!(payload udp dport));
                                current_rule.add_expr(&nft_expr!(cmp == port.as_str()));
                            }
                            if let Some(port) = &rule_spec.src.port {
                                current_rule.add_expr(&nft_expr!(payload udp dport));
                                current_rule.add_expr(&nft_expr!(cmp == port.as_str()));
                            }
                        },
                        _ => {},
                    }

                    // Set verdict if current rule matches.
                    match rule_spec.verdict {
                        Verdict::Accept => current_rule.add_expr(&nft_expr!(verdict accept)),
                        Verdict::Reject => {
                            current_rule.add_expr(&VerdictExpr::Reject(RejectionType::Icmp(IcmpCode::AdminProhibited)))
                        },
                        Verdict::Drop => current_rule.add_expr(&nft_expr!(verdict drop)),
                    }
                    batch.add(&current_rule, nftnl::MsgType::Add);
                }
            }
        }
    }

    Ok(())
}

/// Sends the supplied expression batch to nftables for execution.
/// Taken from https://github.com/mullvad/nftnl-rs/blob/master/nftnl/examples/add-rules.rs
/// Note: An error of type IoError due to an OS error with code 71 might not indicate a protocol
/// error but a permission error instead (either run as root or use `setcap 'cap_net_admin=+ep' /path/to/program` on the built binary.
/// For information on how to debug, see http://0x90.at/post/netlink-debugging
#[cfg(feature = "nftables")]
fn send_and_process(batch: &FinalizedBatch) -> Result<()> {
    // Create a netlink socket to netfilter.
    let socket = mnl::Socket::new(mnl::Bus::Netfilter)?;

    let portid = socket.portid();
    let mut buffer = vec![0; nftnl::nft_nlmsg_maxsize() as usize];
    let seq_num = 2;

    // Send all the bytes in the batch one by one.
    let mut batch_iter = batch.iter();
    while let Some(batch_part) = batch_iter.next() {
        socket.send(batch_part)?;
        // Wait for sent part of batch to be received properly before sending next batch part.
        // This is needed to prevent some buffer overruns.
        // This fix was actually mentioned in another issue in another project that uses the netlink API:
        // https://github.com/acassen/keepalived/issues/392#issuecomment-239609235
        if let Some(message) = socket_recv(&socket, &mut buffer[..])? {
            match mnl::cb_run(message, seq_num, portid)? {
                mnl::CbResult::Stop => {
                    break;
                },
                mnl::CbResult::Ok => (),
            }
        }
    }
    Ok(())
}

/// Helper function for send_and_process().
/// Taken from https://github.com/mullvad/nftnl-rs/blob/master/nftnl/examples/add-rules.rs
#[cfg(feature = "nftables")]
fn socket_recv<'a>(socket: &mnl::Socket, buf: &'a mut [u8]) -> Result<Option<&'a [u8]>> {
    let ret = socket.recv(buf)?;
    if ret > 0 {
        Ok(Some(&buf[..ret]))
    } else {
        Ok(None)
    }
}<|MERGE_RESOLUTION|>--- conflicted
+++ resolved
@@ -99,12 +99,7 @@
     pub async fn apply_current_config(&self) -> Result<()> {
         debug!("Configuration has changed, applying new rules to nftables");
         let config = &self.enforcer_state.read().await.config;
-<<<<<<< HEAD
-=======
         debug!("{:?}", config);
-        let mut batch = Batch::new();
-        self.add_old_config_deletion_instructions(&mut batch)?;
->>>>>>> d05758fe
         self.dns_watcher.clear_watched_names().await;
         apply_firewall_config(&config, &self.dns_watcher).await
     }
