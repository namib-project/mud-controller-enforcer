--- conflicted
+++ resolved
@@ -1,10 +1,9 @@
-<<<<<<< HEAD
 use namib_shared::firewall_config::{EnforcerConfig, FirewallRule, NetworkHost, Protocol, Target};
 
 use crate::{
     error::Result,
     services::{dns::DnsWatcher, is_system_mode, state::EnforcerState},
-    uci::UCI,
+    uci::Uci,
     Enforcer,
 };
 use nftnl::{
@@ -19,11 +18,6 @@
     sync::{Mutex, Notify, RwLock},
 };
 use trust_dns_resolver::AsyncResolver;
-=======
-use namib_shared::firewall_config::{EnforcerConfig, FirewallRule};
-
-use crate::{error::Result, services::is_system_mode, uci::Uci};
->>>>>>> ab96d3f8
 
 /// This file represent the service for firewall on openwrt.
 ///
@@ -37,7 +31,6 @@
 const TABLE_NAME: &str = "namib";
 const BASE_CHAIN_NAME: &str = "base_chain";
 
-<<<<<<< HEAD
 pub struct FirewallService {
     dns_watcher: Arc<DnsWatcher>,
     enforcer_state: Arc<RwLock<Enforcer>>,
@@ -53,56 +46,9 @@
 impl From<IpAddr> for RuleAddrEntry {
     fn from(a: IpAddr) -> Self {
         RuleAddrEntry::AddrEntry(a)
-=======
-pub fn get_config_version() -> Result<String> {
-    debug!("Getting config version");
-    let mut uci = Uci::new()?;
-    if !is_system_mode() {
-        uci.set_config_dir(CONFIG_DIR)?;
-        uci.set_save_dir(SAVE_DIR)?;
-    }
-    uci.get("firewall.namib_config_version")
-}
-
-/// This function create new configuration that should be uploaded on the firewall.
-/// It use the function `apply_uci_config`.
-/// Return Result<()>.
-pub fn apply_config(cfg: &EnforcerConfig) -> Result<()> {
-    debug!("Applying {} configs", cfg.firewall_rules().len());
-    let mut uci = Uci::new()?;
-    if !is_system_mode() {
-        uci.set_config_dir(CONFIG_DIR)?;
-        uci.set_save_dir(SAVE_DIR)?;
-    }
-
-    // if an error occurred roll back any changes
-    if let Err(e) = apply_uci_config(&mut uci, &cfg) {
-        uci.revert("firewall")?;
-        return Err(e);
-    }
-
-    #[cfg(feature = "execute_uci_commands")]
-    {
-        let output = restart_firewall_command();
-        debug!("restart firewall: {:?}", std::str::from_utf8(&output.stderr));
-    }
-    Ok(())
-}
-
-/// This function takes an UCI context and a Vector of configurations that should be uploaded on firewall.
-/// and commit these changes. This function delete all previous changes from "Namib" and upload all
-/// new changes with "Namib".
-/// Return Result<()>.
-fn apply_uci_config(uci: &mut Uci, cfg: &EnforcerConfig) -> Result<()> {
-    uci.set("firewall.namib_config_version", cfg.version())?;
-    delete_all_config(uci)?;
-    for c in cfg.firewall_rules() {
-        apply_rule(uci, c)?;
->>>>>>> ab96d3f8
-    }
-}
-
-<<<<<<< HEAD
+    }
+}
+
 impl FirewallService {
     /// Creates a new FirewallService instance with the given enforcer state and dns watcher (generated from the dns service).
     pub(crate) fn new(enforcer_state: Arc<RwLock<Enforcer>>, mut watcher: DnsWatcher) -> FirewallService {
@@ -111,35 +57,13 @@
             dns_watcher: Arc::new(watcher),
             change_notify: Notify::new(),
         }
-=======
-/// This function takes a UCI context and a configuration that should be uploaded to the firewall.
-/// Return Result<()>.
-fn apply_rule(uci: &mut Uci, rule: &FirewallRule) -> Result<()> {
-    let cfg_n = format!("firewall.namibrule_{}", rule.hash());
-    debug!("Creating rule {}", cfg_n);
-    uci.set(cfg_n.as_str(), "rule")?;
-    for c in &rule.to_option() {
-        uci.set(format!("{}.{}", cfg_n, c.0).as_str(), c.1.as_str())?;
->>>>>>> ab96d3f8
-    }
-
-<<<<<<< HEAD
+    }
+
     /// Updates the current firewall config with a new value and notifies the firewall change watcher to update the firewall config.
     pub async fn apply_new_config(&self, mut config: EnforcerConfig) {
         self.enforcer_state.write().await.config = config;
         self.change_notify.notify_one();
     }
-=======
-/// This function delete all config changes with "Namib".
-/// Return Result<()>.
-fn delete_all_config(uci: &mut Uci) -> Result<()> {
-    debug!("Deleting all namib configs");
-    let mut index = 0;
-    while uci.get(format!("firewall.@rule[{}]", index).as_str()).is_ok() {
-        let is_namib = uci
-            .get(format!("firewall.@rule[{}].namib", index).as_str())
-            .map_or(false, |s| s == "1");
->>>>>>> ab96d3f8
 
     /// Watcher which watches for firewall or DNS resolution changes and updates the nftables firewall accordingly.
     pub async fn firewall_change_watcher(&self) {
@@ -154,7 +78,6 @@
         }
     }
 
-<<<<<<< HEAD
     /// Updates the nftables rules to reflect the current firewall config.
     async fn apply_current_config(&self) -> Result<()> {
         debug!("Configuration has changed, applying new rules to nftables");
@@ -165,69 +88,10 @@
         let batch = batch.finalize();
         // TODO proper error handling
         send_and_process(&batch).unwrap();
-=======
-    Ok(())
-}
-
-/// This function restart the Firewall.
-/// It should be used after succeeded commit.
-/// Return an Output.
-#[cfg(feature = "execute_uci_commands")]
-pub fn restart_firewall_command() -> std::process::Output {
-    std::process::Command::new("/etc/init.d/firewall")
-        .arg("restart")
-        .output()
-        .expect("failed to execute process")
-}
-
-#[cfg(test)]
-mod tests {
-    use std::{fs, fs::File, io::Read};
-
-    use namib_shared::firewall_config::{Network, NetworkConfig, OptionalSettings, Protocol, RuleName, Target};
-
-    use super::*;
-
-    /// The test checks a single added rule on the firewall and compare two files.
-    #[test]
-    fn test_trivial_apply_config() -> Result<()> {
-        init();
-
-        File::create("tests/config/test_trivial_apply_config/firewall")?;
-
-        let mut uci = Uci::new()?;
-        uci.set_save_dir("/tmp/.uci_trivial_apply_config")?;
-        uci.set_config_dir("tests/config/test_trivial_apply_config")?;
-
-        let src = NetworkConfig::new(Network::Lan, Some("192.1.1.1".to_string()), Some("5000".to_string()));
-        let dst = NetworkConfig::new(Network::Lan, Some("192.2.2.2".to_string()), Some("5001".to_string()));
-        let cfg = FirewallRule::new(
-            RuleName::new("Regel2".to_string()),
-            src,
-            dst,
-            Protocol::tcp(),
-            Target::Drop,
-            OptionalSettings::None,
-        );
-        apply_rule(&mut uci, &cfg)?;
-        uci.commit("firewall")?;
-
-        let mut expected_string = String::new();
-        let mut test_string = String::new();
-
-        {
-            let mut expected_file = File::open("tests/config/test_trivial_apply_config/expected_firewall")?;
-            let mut test_file = File::open("tests/config/test_trivial_apply_config/firewall")?;
-
-            expected_file.read_to_string(&mut expected_string)?;
-            test_file.read_to_string(&mut test_string)?;
-        }
->>>>>>> ab96d3f8
 
         Ok(())
     }
 
-<<<<<<< HEAD
     /// Creates nftnl expressions which delete the current namib firewall table if it exists and adds them to the given batch.
     fn add_old_config_deletion_instructions(&self, batch: &mut Batch) -> Result<()> {
         // Create the table if it doesn't exist, otherwise removing the table might cause a NotFound error.
@@ -453,79 +317,6 @@
                     }
                 }
             }
-=======
-    /// The test checks a delete all rules with "Namib" on the firewall and compare two files.
-    #[test]
-    fn test_delete_config() -> Result<()> {
-        init();
-
-        fs::copy(
-            "tests/config/test_delete_all_config/firewall_before",
-            "tests/config/test_delete_all_config/firewall",
-        )?;
-
-        let mut uci = Uci::new()?;
-        uci.set_save_dir("/tmp/.uci_delete_all_config")?;
-        uci.set_config_dir("tests/config/test_delete_all_config")?;
-
-        delete_all_config(&mut uci)?;
-
-        uci.commit("firewall")?;
-
-        let mut expected_firewall = File::open("tests/config/test_delete_all_config/expected_firewall")?;
-        let mut actual_firewall = File::open("tests/config/test_delete_all_config/firewall")?;
-
-        let mut expected_firewall_string = String::new();
-        let mut actual_firewall_string = String::new();
-
-        expected_firewall.read_to_string(&mut expected_firewall_string)?;
-        actual_firewall.read_to_string(&mut actual_firewall_string)?;
-
-        assert_eq!(expected_firewall_string, actual_firewall_string);
-
-        Ok(())
-    }
-
-    /// This test apply few config firewall changes with "Namib" and delete there again.
-    #[test]
-    fn test_apply_and_delete_config() -> Result<()> {
-        init();
-
-        fs::copy(
-            "tests/config/test_apply_and_delete/firewall_before",
-            "tests/config/test_apply_and_delete/firewall",
-        )?;
-
-        let mut uci = Uci::new()?;
-        uci.set_save_dir("/tmp/.uci_apply_and_delete")?;
-        uci.set_config_dir("tests/config/test_apply_and_delete")?;
-
-        let src = NetworkConfig::new(Network::Lan, Some("192.1.1.1".to_string()), Some("5000".to_string()));
-        let dst = NetworkConfig::new(Network::Lan, Some("192.2.2.2".to_string()), Some("5001".to_string()));
-
-        let cfg = FirewallRule::new(
-            RuleName::new("Regel3".to_string()),
-            src,
-            dst,
-            Protocol::tcp(),
-            Target::Drop,
-            OptionalSettings::None,
-        );
-
-        // apply the config
-        apply_rule(&mut uci, &cfg)?;
-        uci.commit("firewall")?;
-
-        let mut expected_firewall_string = String::new();
-        let mut firewall_string = String::new();
-
-        {
-            let mut expected_firewall = File::open("tests/config/test_apply_and_delete/expected_firewall")?;
-            let mut firewall = File::open("tests/config/test_apply_and_delete/firewall")?;
-
-            expected_firewall.read_to_string(&mut expected_firewall_string)?;
-            firewall.read_to_string(&mut firewall_string)?;
->>>>>>> ab96d3f8
         }
 
         Ok(())
