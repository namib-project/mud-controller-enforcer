pub use futures::TryStreamExt;
use sqlx::Done;

use namib_shared::models::DhcpLeaseInformation;

use crate::{
    db::DbConnection,
    error::{Error, Result},
    models::{Device, DeviceDbo},
    services::{
        config_service, config_service::ConfigKeys, firewall_configuration_service, mud_service,
        mud_service::get_or_fetch_mud, neo4jthings_service, room_service,
    },
};
<<<<<<< HEAD
=======
pub use futures::TryStreamExt;

use namib_shared::models::DhcpLeaseInformation;
>>>>>>> f28dfdb4

pub async fn upsert_device_from_dhcp_lease(lease_info: DhcpLeaseInformation, pool: &DbConnection) -> Result<()> {
    let mut dhcp_device_data = Device::from(lease_info);
    let update = if let Ok(device) = find_by_ip(dhcp_device_data.ip_addr, false, pool).await {
        dhcp_device_data.id = device.id;
        dhcp_device_data.collect_info = device.collect_info;
        dhcp_device_data.room = device.room;
        true
    } else {
        dhcp_device_data.collect_info = dhcp_device_data.mud_url.is_none()
            && config_service::get_config_value(ConfigKeys::CollectDeviceData.as_ref(), pool)
                .await
                .unwrap_or(false);
        false
    };

    debug!("dhcp request device mud file: {:?}", dhcp_device_data.mud_url);

    match &dhcp_device_data.mud_url {
        Some(url) => mud_service::get_or_fetch_mud(&url, pool).await.ok(),
        None => None,
    };
    if update {
        update_device(&dhcp_device_data, pool).await.unwrap();
    } else {
        insert_device(&dhcp_device_data, pool).await.unwrap();
    }

    firewall_configuration_service::update_config_version(pool).await?;

    Ok(())
}

pub async fn get_all_devices(pool: &DbConnection) -> Result<Vec<Device>> {
    let devices = sqlx::query_as!(DeviceDbo, "select * from devices").fetch(pool);

    let devices_data = devices
        .err_into::<Error>()
        .and_then(|device| async {
            let room = match device.room_id {
                Some(id) => Some(room_service::find_by_id(id, pool).await?),
                None => None,
            };
            let mut device_data = Device::from_dbo(device, room);
            device_data.mud_data = match device_data.mud_url.clone() {
                Some(url) => {
                    let data = get_or_fetch_mud(&url, pool).await;
                    debug!("Get all devices: mud url {:?}: {:?}", url, data);
                    data.ok()
                },
                None => None,
            };

            Ok(device_data)
        })
        .try_collect::<Vec<Device>>()
        .await?;

    Ok(devices_data)
}

pub async fn find_by_id(id: i64, pool: &DbConnection) -> Result<Device> {
    let device: DeviceDbo = sqlx::query_as!(DeviceDbo, "select * from devices where id = ?", id)
        .fetch_one(pool)
        .await?;

    let room = match device.room_id {
        Some(id) => Some(room_service::find_by_id(id, pool).await?),
        None => None,
    };
    Ok(Device::from_dbo(device, room))
}

pub async fn find_by_ip(ip_addr: std::net::IpAddr, fetch_mud: bool, pool: &DbConnection) -> Result<Device> {
    let ip_addr = ip_addr.to_string();
    let device: DeviceDbo = sqlx::query_as!(DeviceDbo, "select * from devices where ip_addr = ?", ip_addr)
        .fetch_one(pool)
        .await?;

<<<<<<< HEAD
    let room = match device.room_id {
        Some(id) => Some(room_service::find_by_id(id, pool).await?),
        None => None,
    };
    Ok(Device::from_dbo(device, room))
=======
    let mut device = Device::from(device);

    if fetch_mud && device.mud_url.is_some() {
        device.mud_data = Some(mud_service::get_or_fetch_mud(device.mud_url.as_ref().unwrap(), pool).await?);
    }

    Ok(device)
>>>>>>> f28dfdb4
}

pub async fn insert_device(device_data: &Device, pool: &DbConnection) -> Result<u64> {
    let ip_addr = device_data.ip_addr.to_string();
    let mac_addr = device_data.mac_addr.map(|m| m.to_string());

    let mut room_id: Option<i64> = None;
    if let Some(r) = &device_data.room {
        room_service::update(&r.clone(), pool).await?;
        room_id = Some(r.room_id);
    }

    let ins_count = sqlx::query!(
        "insert into devices (ip_addr, mac_addr, hostname, vendor_class, mud_url, collect_info, last_interaction, room_id, clipart) values (?, ?, ?, ?, ?, ?, ?, ?, ?)",
        ip_addr,
        mac_addr,
        device_data.hostname,
        device_data.vendor_class,
        device_data.mud_url,
        device_data.collect_info,
        device_data.last_interaction,
        room_id,
        device_data.clipart,
    )
    .execute(pool)
    .await?;

    if device_data.collect_info {
        // add the device in the background as it may take some time
        tokio::spawn(neo4jthings_service::add_device(device_data.clone()));
    }

    Ok(ins_count.rows_affected())
}

pub async fn update_device(device_data: &Device, pool: &DbConnection) -> Result<bool> {
    let ip_addr = device_data.ip_addr.to_string();
    let mac_addr = device_data.mac_addr.map(|m| m.to_string());

    let mut room_id: Option<i64> = None;
    if let Some(r) = &device_data.room {
        room_service::update(&r.clone(), pool).await?;
        room_id = Some(r.room_id);
    }

    let upd_count = sqlx::query!(
        "update devices set ip_addr = ?, mac_addr = ?, hostname = ?, vendor_class = ?, mud_url = ?, collect_info = ?, last_interaction = ?, room_id = ?, clipart = ? where id = ?",
        ip_addr,
        mac_addr,
        device_data.hostname,
        device_data.vendor_class,
        device_data.mud_url,
        device_data.collect_info,
        device_data.last_interaction,
        room_id,
        device_data.clipart,
        device_data.id,
    )
    .execute(pool)
    .await?;

    Ok(upd_count.rows_affected() == 1)
}

pub async fn delete_device(id: i64, pool: &DbConnection) -> Result<bool> {
    let del_count = sqlx::query!("delete from devices where id = ?", id)
        .execute(pool)
        .await?;

    Ok(del_count.rows_affected() == 1)
}<|MERGE_RESOLUTION|>--- conflicted
+++ resolved
@@ -12,12 +12,6 @@
         mud_service::get_or_fetch_mud, neo4jthings_service, room_service,
     },
 };
-<<<<<<< HEAD
-=======
-pub use futures::TryStreamExt;
-
-use namib_shared::models::DhcpLeaseInformation;
->>>>>>> f28dfdb4
 
 pub async fn upsert_device_from_dhcp_lease(lease_info: DhcpLeaseInformation, pool: &DbConnection) -> Result<()> {
     let mut dhcp_device_data = Device::from(lease_info);
@@ -97,21 +91,17 @@
         .fetch_one(pool)
         .await?;
 
-<<<<<<< HEAD
     let room = match device.room_id {
         Some(id) => Some(room_service::find_by_id(id, pool).await?),
         None => None,
     };
-    Ok(Device::from_dbo(device, room))
-=======
-    let mut device = Device::from(device);
+    let mut device = Device::from_dbo(device, room);
 
     if fetch_mud && device.mud_url.is_some() {
         device.mud_data = Some(mud_service::get_or_fetch_mud(device.mud_url.as_ref().unwrap(), pool).await?);
     }
 
     Ok(device)
->>>>>>> f28dfdb4
 }
 
 pub async fn insert_device(device_data: &Device, pool: &DbConnection) -> Result<u64> {
