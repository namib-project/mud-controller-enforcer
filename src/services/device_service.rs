use namib_shared::models::DhcpLeaseInformation;

use crate::{
    db::DbConnection,
    error::Result,
    models::{Device, DeviceDbo},
    services::{config_service, config_service::ConfigKeys, firewall_configuration_service, neo4things_service},
};

use crate::models::DeviceWithRefs;
use namib_shared::MacAddr;

pub async fn upsert_device_from_dhcp_lease(lease_info: DhcpLeaseInformation, pool: &DbConnection) -> Result<()> {
    debug!("dhcp request device mud file: {:?}", lease_info.mud_url);

    if let Ok(mut device) =
        find_by_mac_or_duid(lease_info.mac_address, lease_info.duid().map(|d| d.to_string()), pool).await
    {
        device.apply(lease_info);
        update_device(&device.load_refs(pool).await?, pool).await.unwrap();
    } else {
        let collect_info = lease_info.mud_url.is_none()
            && config_service::get_config_value(ConfigKeys::CollectDeviceData.as_ref(), pool)
                .await
                .unwrap_or(false);
        let device = Device::new(lease_info, collect_info);
        insert_device(&device.load_refs(pool).await?, pool).await.unwrap();
    }

    firewall_configuration_service::update_config_version(pool).await?;

    Ok(())
}

pub async fn get_all_devices(pool: &DbConnection) -> Result<Vec<Device>> {
<<<<<<< HEAD
    let devices = sqlx::query_as!(DeviceDbo, "SELECT * FROM devices").fetch(pool);

    let devices_data = devices
        .err_into::<Error>()
        .and_then(|device| async {
            let mut device_data = Device::from(device);
            device_data.mud_data = match device_data.mud_url.clone() {
                Some(url) => {
                    let data = get_or_fetch_mud(&url, pool).await;
                    debug!("Get all devices: mud url {:?}: {:?}", url, data);
                    data.ok()
                },
                None => None,
            };

            Ok(device_data)
        })
        .try_collect::<Vec<Device>>()
=======
    let devices = sqlx::query_as!(DeviceDbo, "select * from devices")
        .fetch_all(pool)
>>>>>>> 2927b494
        .await?;

    Ok(devices.into_iter().map(Device::from).collect())
}

pub async fn find_by_id(id: i64, pool: &DbConnection) -> Result<Device> {
<<<<<<< HEAD
    let device = sqlx::query_as!(DeviceDbo, "SELECT * FROM devices WHERE id = $1", id)
=======
    let device: DeviceDbo = sqlx::query_as!(DeviceDbo, "select * from devices where id = ?", id)
>>>>>>> 2927b494
        .fetch_one(pool)
        .await?;

    Ok(Device::from(device))
}

<<<<<<< HEAD
pub async fn find_by_ip(ip_addr: std::net::IpAddr, fetch_mud: bool, pool: &DbConnection) -> Result<Device> {
    let ip_addr = ip_addr.to_string();
    let device = sqlx::query_as!(DeviceDbo, "SELECT * FROM devices WHERE ip_addr = $1", ip_addr)
        .fetch_one(pool)
        .await?;
=======
pub async fn find_by_ip(ip: &str, pool: &DbConnection) -> Result<Device> {
    let device = sqlx::query_as!(
        DeviceDbo,
        "select * from devices where ipv4_addr = ? or ipv6_addr = ?",
        ip,
        ip
    )
    .fetch_one(pool)
    .await?;
>>>>>>> 2927b494

    Ok(Device::from(device))
}

pub async fn find_by_mac_or_duid(
    mac_addr: Option<MacAddr>,
    duid: Option<String>,
    pool: &DbConnection,
) -> Result<Device> {
    let mut device = None;
    if let Some(mac_addr) = mac_addr {
        let mac_addr_string = mac_addr.to_string();
        device = sqlx::query_as!(DeviceDbo, "select * from devices where mac_addr = ?", mac_addr_string)
            .fetch_optional(pool)
            .await?;
    }
    if device.is_none() && duid.is_some() {
        device = sqlx::query_as!(DeviceDbo, "select * from devices where duid = ?", duid)
            .fetch_optional(pool)
            .await?;
    }
    if let Some(device) = device {
        Ok(Device::from(device))
    } else {
        Err(sqlx::error::Error::RowNotFound.into())
    }
}

<<<<<<< HEAD
pub async fn insert_device(device_data: &Device, pool: &DbConnection) -> Result<bool> {
    let ip_addr = device_data.ip_addr.to_string();
=======
pub async fn insert_device(device_data: &DeviceWithRefs, pool: &DbConnection) -> Result<i64> {
    let ipv4_addr = device_data.ipv4_addr.map(|ip| ip.to_string());
    let ipv6_addr = device_data.ipv6_addr.map(|ip| ip.to_string());
>>>>>>> 2927b494
    let mac_addr = device_data.mac_addr.map(|m| m.to_string());

    let ins_count = sqlx::query!(
<<<<<<< HEAD
        "INSERT INTO devices (ip_addr, mac_addr, hostname, vendor_class, mud_url, collect_info, last_interaction, clipart) VALUES ($1, $2, $3, $4, $5, $6, $7, $8)",
        ip_addr,
=======
        "insert into devices (name, ipv4_addr, ipv6_addr, mac_addr, duid, hostname, vendor_class, mud_url, collect_info, last_interaction, room_id, clipart) values (?, ?, ?, ?, ?, ?, ?, ?, ?, ?, ?, ?)",
        device_data.name,
        ipv4_addr,
        ipv6_addr,
>>>>>>> 2927b494
        mac_addr,
        device_data.duid,
        device_data.hostname,
        device_data.vendor_class,
        device_data.mud_url,
        device_data.collect_info,
        device_data.last_interaction,
        device_data.room_id,
        device_data.clipart,
    )
    .execute(pool)
    .await?;

    if device_data.collect_info {
        // add the device in the background as it may take some time
        tokio::spawn(neo4things_service::add_device(device_data.inner.clone()));
    }

<<<<<<< HEAD
    Ok(ins_count.rows_affected() == 1)
=======
    Ok(ins_count.last_insert_rowid())
>>>>>>> 2927b494
}

pub async fn update_device(device_data: &DeviceWithRefs, pool: &DbConnection) -> Result<bool> {
    let ipv4_addr = device_data.ipv4_addr.map(|ip| ip.to_string());
    let ipv6_addr = device_data.ipv6_addr.map(|ip| ip.to_string());
    let mac_addr = device_data.mac_addr.map(|m| m.to_string());

    let upd_count = sqlx::query!(
<<<<<<< HEAD
        "UPDATE devices SET ip_addr = $2, mac_addr = $3, hostname = $4, vendor_class = $5, mud_url = $6, collect_info = $7, last_interaction = $8, clipart = $9 WHERE id = $1",
        device_data.id,
        ip_addr,
=======
        "update devices set name = ?, ipv4_addr = ?, ipv6_addr = ?, mac_addr = ?, duid = ?, hostname = ?, vendor_class = ?, mud_url = ?, collect_info = ?, last_interaction = ?, room_id = ?, clipart = ? where id = ?",
        device_data.name,
        ipv4_addr,
        ipv6_addr,
>>>>>>> 2927b494
        mac_addr,
        device_data.duid,
        device_data.hostname,
        device_data.vendor_class,
        device_data.mud_url,
        device_data.collect_info,
        device_data.last_interaction,
        device_data.room_id,
        device_data.clipart,
    )
    .execute(pool)
    .await?;

    Ok(upd_count.rows_affected() == 1)
}

pub async fn delete_device(id: i64, pool: &DbConnection) -> Result<bool> {
    let del_count = sqlx::query!("DELETE FROM devices WHERE id = $1", id)
        .execute(pool)
        .await?;

    Ok(del_count.rows_affected() == 1)
}<|MERGE_RESOLUTION|>--- conflicted
+++ resolved
@@ -33,63 +33,30 @@
 }
 
 pub async fn get_all_devices(pool: &DbConnection) -> Result<Vec<Device>> {
-<<<<<<< HEAD
-    let devices = sqlx::query_as!(DeviceDbo, "SELECT * FROM devices").fetch(pool);
-
-    let devices_data = devices
-        .err_into::<Error>()
-        .and_then(|device| async {
-            let mut device_data = Device::from(device);
-            device_data.mud_data = match device_data.mud_url.clone() {
-                Some(url) => {
-                    let data = get_or_fetch_mud(&url, pool).await;
-                    debug!("Get all devices: mud url {:?}: {:?}", url, data);
-                    data.ok()
-                },
-                None => None,
-            };
-
-            Ok(device_data)
-        })
-        .try_collect::<Vec<Device>>()
-=======
-    let devices = sqlx::query_as!(DeviceDbo, "select * from devices")
+    let devices = sqlx::query_as!(DeviceDbo, "SELECT * FROM devices")
         .fetch_all(pool)
->>>>>>> 2927b494
         .await?;
 
     Ok(devices.into_iter().map(Device::from).collect())
 }
 
 pub async fn find_by_id(id: i64, pool: &DbConnection) -> Result<Device> {
-<<<<<<< HEAD
-    let device = sqlx::query_as!(DeviceDbo, "SELECT * FROM devices WHERE id = $1", id)
-=======
-    let device: DeviceDbo = sqlx::query_as!(DeviceDbo, "select * from devices where id = ?", id)
->>>>>>> 2927b494
+    let device: DeviceDbo = sqlx::query_as!(DeviceDbo, "SELECT * FROM devices WHERE id = $1", id)
         .fetch_one(pool)
         .await?;
 
     Ok(Device::from(device))
 }
 
-<<<<<<< HEAD
-pub async fn find_by_ip(ip_addr: std::net::IpAddr, fetch_mud: bool, pool: &DbConnection) -> Result<Device> {
-    let ip_addr = ip_addr.to_string();
-    let device = sqlx::query_as!(DeviceDbo, "SELECT * FROM devices WHERE ip_addr = $1", ip_addr)
-        .fetch_one(pool)
-        .await?;
-=======
 pub async fn find_by_ip(ip: &str, pool: &DbConnection) -> Result<Device> {
     let device = sqlx::query_as!(
         DeviceDbo,
-        "select * from devices where ipv4_addr = ? or ipv6_addr = ?",
+        "SELECT * FROM devices WHERE ipv4_addr = $1 OR ipv6_addr = $2",
         ip,
         ip
     )
     .fetch_one(pool)
     .await?;
->>>>>>> 2927b494
 
     Ok(Device::from(device))
 }
@@ -102,12 +69,12 @@
     let mut device = None;
     if let Some(mac_addr) = mac_addr {
         let mac_addr_string = mac_addr.to_string();
-        device = sqlx::query_as!(DeviceDbo, "select * from devices where mac_addr = ?", mac_addr_string)
+        device = sqlx::query_as!(DeviceDbo, "SELECT * FROM devices WHERE mac_addr = $1", mac_addr_string)
             .fetch_optional(pool)
             .await?;
     }
     if device.is_none() && duid.is_some() {
-        device = sqlx::query_as!(DeviceDbo, "select * from devices where duid = ?", duid)
+        device = sqlx::query_as!(DeviceDbo, "SELECT * FROM devices WHERE duid = $1", duid)
             .fetch_optional(pool)
             .await?;
     }
@@ -118,26 +85,17 @@
     }
 }
 
-<<<<<<< HEAD
-pub async fn insert_device(device_data: &Device, pool: &DbConnection) -> Result<bool> {
-    let ip_addr = device_data.ip_addr.to_string();
-=======
 pub async fn insert_device(device_data: &DeviceWithRefs, pool: &DbConnection) -> Result<i64> {
     let ipv4_addr = device_data.ipv4_addr.map(|ip| ip.to_string());
     let ipv6_addr = device_data.ipv6_addr.map(|ip| ip.to_string());
->>>>>>> 2927b494
     let mac_addr = device_data.mac_addr.map(|m| m.to_string());
 
-    let ins_count = sqlx::query!(
-<<<<<<< HEAD
-        "INSERT INTO devices (ip_addr, mac_addr, hostname, vendor_class, mud_url, collect_info, last_interaction, clipart) VALUES ($1, $2, $3, $4, $5, $6, $7, $8)",
-        ip_addr,
-=======
-        "insert into devices (name, ipv4_addr, ipv6_addr, mac_addr, duid, hostname, vendor_class, mud_url, collect_info, last_interaction, room_id, clipart) values (?, ?, ?, ?, ?, ?, ?, ?, ?, ?, ?, ?)",
+    #[cfg(feature = "sqlite")]
+    let result = sqlx::query!(
+        "INSERT INTO devices (name, ipv4_addr, ipv6_addr, mac_addr, duid, hostname, vendor_class, mud_url, collect_info, last_interaction, room_id, clipart) values ($1, $2, $3, $4, $5, $6, $7, $8, $9, $10, $11, $12)",
         device_data.name,
         ipv4_addr,
         ipv6_addr,
->>>>>>> 2927b494
         mac_addr,
         device_data.duid,
         device_data.hostname,
@@ -149,36 +107,15 @@
         device_data.clipart,
     )
     .execute(pool)
-    .await?;
+    .await?
+    .last_insert_rowid();
 
-    if device_data.collect_info {
-        // add the device in the background as it may take some time
-        tokio::spawn(neo4things_service::add_device(device_data.inner.clone()));
-    }
-
-<<<<<<< HEAD
-    Ok(ins_count.rows_affected() == 1)
-=======
-    Ok(ins_count.last_insert_rowid())
->>>>>>> 2927b494
-}
-
-pub async fn update_device(device_data: &DeviceWithRefs, pool: &DbConnection) -> Result<bool> {
-    let ipv4_addr = device_data.ipv4_addr.map(|ip| ip.to_string());
-    let ipv6_addr = device_data.ipv6_addr.map(|ip| ip.to_string());
-    let mac_addr = device_data.mac_addr.map(|m| m.to_string());
-
-    let upd_count = sqlx::query!(
-<<<<<<< HEAD
-        "UPDATE devices SET ip_addr = $2, mac_addr = $3, hostname = $4, vendor_class = $5, mud_url = $6, collect_info = $7, last_interaction = $8, clipart = $9 WHERE id = $1",
-        device_data.id,
-        ip_addr,
-=======
-        "update devices set name = ?, ipv4_addr = ?, ipv6_addr = ?, mac_addr = ?, duid = ?, hostname = ?, vendor_class = ?, mud_url = ?, collect_info = ?, last_interaction = ?, room_id = ?, clipart = ? where id = ?",
+    #[cfg(feature = "postgres")]
+    let result = sqlx::query!(
+        "INSERT INTO devices (name, ipv4_addr, ipv6_addr, mac_addr, duid, hostname, vendor_class, mud_url, collect_info, last_interaction, room_id, clipart) values ($1, $2, $3, $4, $5, $6, $7, $8, $9, $10, $11, $12) RETURNING id",
         device_data.name,
         ipv4_addr,
         ipv6_addr,
->>>>>>> 2927b494
         mac_addr,
         device_data.duid,
         device_data.hostname,
@@ -188,6 +125,39 @@
         device_data.last_interaction,
         device_data.room_id,
         device_data.clipart,
+    )
+    .fetch_one(pool)
+    .await?
+    .id;
+
+    if device_data.collect_info {
+        // add the device in the background as it may take some time
+        tokio::spawn(neo4things_service::add_device(device_data.inner.clone()));
+    }
+
+    Ok(result)
+}
+
+pub async fn update_device(device_data: &DeviceWithRefs, pool: &DbConnection) -> Result<bool> {
+    let ipv4_addr = device_data.ipv4_addr.map(|ip| ip.to_string());
+    let ipv6_addr = device_data.ipv6_addr.map(|ip| ip.to_string());
+    let mac_addr = device_data.mac_addr.map(|m| m.to_string());
+
+    let upd_count = sqlx::query!(
+        "UPDATE DEVICES SET name = $1, ipv4_addr = $2, ipv6_addr = $3, mac_addr = $4, duid = $5, hostname = $6, vendor_class = $7, mud_url = $8, collect_info = $9, last_interaction = $10, room_id = $11, clipart = $12 where id = $13",
+        device_data.name,
+        ipv4_addr,
+        ipv6_addr,
+        mac_addr,
+        device_data.duid,
+        device_data.hostname,
+        device_data.vendor_class,
+        device_data.mud_url,
+        device_data.collect_info,
+        device_data.last_interaction,
+        device_data.room_id,
+        device_data.clipart,
+        device_data.id
     )
     .execute(pool)
     .await?;
