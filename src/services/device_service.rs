use futures::TryStreamExt;

use namib_shared::models::DhcpLeaseInformation;

use crate::{
    db::DbConnection,
    error::{Error, Result},
    models::{Device, DeviceDbo},
    services::{
        config_service, config_service::ConfigKeys, firewall_configuration_service, mud_service, neo4jthings_service,
    },
};
<<<<<<< HEAD
pub use futures::TryStreamExt;

use namib_shared::{models::DhcpLeaseInformation, MacAddr};

pub async fn upsert_device_from_dhcp_lease(lease_info: DhcpLeaseInformation, pool: &DbConnection) -> Result<()> {
    let (device, update) = if let Ok(mut device) = find_by_mac_or_duid(
        lease_info.mac_address,
        lease_info.duid().map(|d| d.to_string()),
        false,
        pool,
    )
    .await
    {
        device.apply(lease_info);
        (device, true)
=======

pub async fn upsert_device_from_dhcp_lease(lease_info: DhcpLeaseInformation, pool: &DbConnection) -> Result<()> {
    let mut dhcp_device_data = Device::from(lease_info);
    let update = if let Ok(device) = find_by_ip(dhcp_device_data.ip_addr, pool).await {
        dhcp_device_data.id = device.id;
        dhcp_device_data.collect_info = device.collect_info;
        dhcp_device_data.room_id = device.room_id;
        true
>>>>>>> edb9f0bb
    } else {
        let mut device = Device::new(lease_info);
        device.collect_info = device.mud_url.is_none()
            && config_service::get_config_value(ConfigKeys::CollectDeviceData.as_ref(), pool)
                .await
                .unwrap_or(false);
        (device, false)
    };

    debug!("dhcp request device mud file: {:?}", device.mud_url);

    match &device.mud_url {
        Some(url) => mud_service::get_or_fetch_mud(&url, pool).await.ok(),
        None => None,
    };
    if update {
        update_device(&device, pool).await.unwrap();
    } else {
        insert_device(&device, pool).await.unwrap();
    }

    firewall_configuration_service::update_config_version(pool).await?;

    Ok(())
}

pub async fn get_all_devices(pool: &DbConnection) -> Result<Vec<Device>> {
    let devices = sqlx::query_as!(DeviceDbo, "select * from devices").fetch(pool);

    let devices_data = devices
        .err_into::<Error>()
        .map_ok(Device::from)
        .try_collect::<Vec<_>>()
        .await?;

    Ok(devices_data)
}

<<<<<<< HEAD
pub async fn find_by_id(id: i64, fetch_mud: bool, pool: &DbConnection) -> Result<Device> {
    let device = sqlx::query_as!(DeviceDbo, "select * from devices where id = ?", id)
=======
pub async fn find_by_id(id: i64, pool: &DbConnection) -> Result<Device> {
    let device: DeviceDbo = sqlx::query_as!(DeviceDbo, "select * from devices where id = ?", id)
>>>>>>> edb9f0bb
        .fetch_one(pool)
        .await?;

    let mut device = Device::from(device);

    if fetch_mud && device.mud_url.is_some() {
        device.mud_data = Some(mud_service::get_or_fetch_mud(device.mud_url.as_ref().unwrap(), pool).await?);
    }

    Ok(device)
}

<<<<<<< HEAD
pub async fn find_by_ip(ip: &str, fetch_mud: bool, pool: &DbConnection) -> Result<Device> {
    let device = sqlx::query_as!(
        DeviceDbo,
        "select * from devices where ipv4_addr = ? or ipv6_addr = ?",
        ip,
        ip
    )
    .fetch_one(pool)
    .await?;
=======
pub async fn find_by_ip(ip_addr: std::net::IpAddr, pool: &DbConnection) -> Result<Device> {
    let ip_addr = ip_addr.to_string();
    let device: DeviceDbo = sqlx::query_as!(DeviceDbo, "select * from devices where ip_addr = ?", ip_addr)
        .fetch_one(pool)
        .await?;
>>>>>>> edb9f0bb

    Ok(Device::from(device))
}

pub async fn find_by_mac_or_duid(
    mac_addr: Option<MacAddr>,
    duid: Option<String>,
    fetch_mud: bool,
    pool: &DbConnection,
) -> Result<Device> {
    let mut device = None;
    if let Some(mac_addr) = mac_addr {
        let mac_addr_string = mac_addr.to_string();
        device = sqlx::query_as!(DeviceDbo, "select * from devices where mac_addr = ?", mac_addr_string)
            .fetch_optional(pool)
            .await?;
    }
    if device.is_none() && duid.is_some() {
        device = sqlx::query_as!(DeviceDbo, "select * from devices where duid = ?", duid)
            .fetch_optional(pool)
            .await?;
    }
    if let Some(device) = device {
        let mut device = Device::from(device);

        if fetch_mud && device.mud_url.is_some() {
            device.mud_data = Some(mud_service::get_or_fetch_mud(device.mud_url.as_ref().unwrap(), pool).await?);
        }

        Ok(device)
    } else {
        Err(sqlx::error::Error::RowNotFound.into())
    }
}

pub async fn insert_device(device_data: &Device, pool: &DbConnection) -> Result<i64> {
    let ipv4_addr = device_data.ipv4_addr.map(|ip| ip.to_string());
    let ipv6_addr = device_data.ipv6_addr.map(|ip| ip.to_string());
    let mac_addr = device_data.mac_addr.map(|m| m.to_string());

    let ins_count = sqlx::query!(
<<<<<<< HEAD
        "insert into devices (name, ipv4_addr, ipv6_addr, mac_addr, duid, hostname, vendor_class, mud_url, collect_info, last_interaction, clipart) values (?, ?, ?, ?, ?, ?, ?, ?, ?, ?, ?)",
        device_data.name,
        ipv4_addr,
        ipv6_addr,
=======
        "insert into devices (ip_addr, mac_addr, hostname, vendor_class, mud_url, collect_info, last_interaction, room_id, clipart) values (?, ?, ?, ?, ?, ?, ?, ?, ?)",
        ip_addr,
>>>>>>> edb9f0bb
        mac_addr,
        device_data.duid,
        device_data.hostname,
        device_data.vendor_class,
        device_data.mud_url,
        device_data.collect_info,
        device_data.last_interaction,
        device_data.room_id,
        device_data.clipart,
    )
    .execute(pool)
    .await?;

    if device_data.collect_info {
        // add the device in the background as it may take some time
        tokio::spawn(neo4jthings_service::add_device(device_data.clone()));
    }

    Ok(ins_count.last_insert_rowid())
}

pub async fn update_device(device_data: &Device, pool: &DbConnection) -> Result<bool> {
    let ipv4_addr = device_data.ipv4_addr.map(|ip| ip.to_string());
    let ipv6_addr = device_data.ipv6_addr.map(|ip| ip.to_string());
    let mac_addr = device_data.mac_addr.map(|m| m.to_string());

    let upd_count = sqlx::query!(
<<<<<<< HEAD
        "update devices set name = ?, ipv4_addr = ?, ipv6_addr = ?, mac_addr = ?, duid = ?, hostname = ?, vendor_class = ?, mud_url = ?, collect_info = ?, last_interaction = ?, clipart = ? where id = ?",
          device_data.name,
        ipv4_addr,
        ipv6_addr,
=======
        "update devices set ip_addr = ?, mac_addr = ?, hostname = ?, vendor_class = ?, mud_url = ?, collect_info = ?, last_interaction = ?, room_id = ?, clipart = ? where id = ?",
        ip_addr,
>>>>>>> edb9f0bb
        mac_addr,
        device_data.duid,
        device_data.hostname,
        device_data.vendor_class,
        device_data.mud_url,
        device_data.collect_info,
        device_data.last_interaction,
        device_data.room_id,
        device_data.clipart,
        device_data.id,
    )
    .execute(pool)
    .await?;

    Ok(upd_count.rows_affected() == 1)
}

pub async fn delete_device(id: i64, pool: &DbConnection) -> Result<bool> {
    let del_count = sqlx::query!("delete from devices where id = ?", id)
        .execute(pool)
        .await?;

    Ok(del_count.rows_affected() == 1)
}<|MERGE_RESOLUTION|>--- conflicted
+++ resolved
@@ -1,60 +1,30 @@
-use futures::TryStreamExt;
-
 use namib_shared::models::DhcpLeaseInformation;
 
 use crate::{
     db::DbConnection,
-    error::{Error, Result},
+    error::Result,
     models::{Device, DeviceDbo},
-    services::{
-        config_service, config_service::ConfigKeys, firewall_configuration_service, mud_service, neo4jthings_service,
-    },
+    services::{config_service, config_service::ConfigKeys, firewall_configuration_service, neo4jthings_service},
 };
-<<<<<<< HEAD
-pub use futures::TryStreamExt;
 
-use namib_shared::{models::DhcpLeaseInformation, MacAddr};
+use crate::models::DeviceWithRefs;
+use namib_shared::MacAddr;
 
 pub async fn upsert_device_from_dhcp_lease(lease_info: DhcpLeaseInformation, pool: &DbConnection) -> Result<()> {
-    let (device, update) = if let Ok(mut device) = find_by_mac_or_duid(
-        lease_info.mac_address,
-        lease_info.duid().map(|d| d.to_string()),
-        false,
-        pool,
-    )
-    .await
+    debug!("dhcp request device mud file: {:?}", lease_info.mud_url);
+
+    if let Ok(mut device) =
+        find_by_mac_or_duid(lease_info.mac_address, lease_info.duid().map(|d| d.to_string()), pool).await
     {
         device.apply(lease_info);
-        (device, true)
-=======
-
-pub async fn upsert_device_from_dhcp_lease(lease_info: DhcpLeaseInformation, pool: &DbConnection) -> Result<()> {
-    let mut dhcp_device_data = Device::from(lease_info);
-    let update = if let Ok(device) = find_by_ip(dhcp_device_data.ip_addr, pool).await {
-        dhcp_device_data.id = device.id;
-        dhcp_device_data.collect_info = device.collect_info;
-        dhcp_device_data.room_id = device.room_id;
-        true
->>>>>>> edb9f0bb
+        update_device(&device.load_refs(pool).await?, pool).await.unwrap();
     } else {
-        let mut device = Device::new(lease_info);
-        device.collect_info = device.mud_url.is_none()
+        let collect_info = lease_info.mud_url.is_none()
             && config_service::get_config_value(ConfigKeys::CollectDeviceData.as_ref(), pool)
                 .await
                 .unwrap_or(false);
-        (device, false)
-    };
-
-    debug!("dhcp request device mud file: {:?}", device.mud_url);
-
-    match &device.mud_url {
-        Some(url) => mud_service::get_or_fetch_mud(&url, pool).await.ok(),
-        None => None,
-    };
-    if update {
-        update_device(&device, pool).await.unwrap();
-    } else {
-        insert_device(&device, pool).await.unwrap();
+        let device = Device::new(lease_info, collect_info);
+        insert_device(&device.load_refs(pool).await?, pool).await.unwrap();
     }
 
     firewall_configuration_service::update_config_version(pool).await?;
@@ -63,38 +33,22 @@
 }
 
 pub async fn get_all_devices(pool: &DbConnection) -> Result<Vec<Device>> {
-    let devices = sqlx::query_as!(DeviceDbo, "select * from devices").fetch(pool);
-
-    let devices_data = devices
-        .err_into::<Error>()
-        .map_ok(Device::from)
-        .try_collect::<Vec<_>>()
+    let devices = sqlx::query_as!(DeviceDbo, "select * from devices")
+        .fetch_all(pool)
         .await?;
 
-    Ok(devices_data)
+    Ok(devices.into_iter().map(Device::from).collect())
 }
 
-<<<<<<< HEAD
-pub async fn find_by_id(id: i64, fetch_mud: bool, pool: &DbConnection) -> Result<Device> {
-    let device = sqlx::query_as!(DeviceDbo, "select * from devices where id = ?", id)
-=======
 pub async fn find_by_id(id: i64, pool: &DbConnection) -> Result<Device> {
     let device: DeviceDbo = sqlx::query_as!(DeviceDbo, "select * from devices where id = ?", id)
->>>>>>> edb9f0bb
         .fetch_one(pool)
         .await?;
 
-    let mut device = Device::from(device);
-
-    if fetch_mud && device.mud_url.is_some() {
-        device.mud_data = Some(mud_service::get_or_fetch_mud(device.mud_url.as_ref().unwrap(), pool).await?);
-    }
-
-    Ok(device)
+    Ok(Device::from(device))
 }
 
-<<<<<<< HEAD
-pub async fn find_by_ip(ip: &str, fetch_mud: bool, pool: &DbConnection) -> Result<Device> {
+pub async fn find_by_ip(ip: &str, pool: &DbConnection) -> Result<Device> {
     let device = sqlx::query_as!(
         DeviceDbo,
         "select * from devices where ipv4_addr = ? or ipv6_addr = ?",
@@ -103,13 +57,6 @@
     )
     .fetch_one(pool)
     .await?;
-=======
-pub async fn find_by_ip(ip_addr: std::net::IpAddr, pool: &DbConnection) -> Result<Device> {
-    let ip_addr = ip_addr.to_string();
-    let device: DeviceDbo = sqlx::query_as!(DeviceDbo, "select * from devices where ip_addr = ?", ip_addr)
-        .fetch_one(pool)
-        .await?;
->>>>>>> edb9f0bb
 
     Ok(Device::from(device))
 }
@@ -117,7 +64,6 @@
 pub async fn find_by_mac_or_duid(
     mac_addr: Option<MacAddr>,
     duid: Option<String>,
-    fetch_mud: bool,
     pool: &DbConnection,
 ) -> Result<Device> {
     let mut device = None;
@@ -133,33 +79,22 @@
             .await?;
     }
     if let Some(device) = device {
-        let mut device = Device::from(device);
-
-        if fetch_mud && device.mud_url.is_some() {
-            device.mud_data = Some(mud_service::get_or_fetch_mud(device.mud_url.as_ref().unwrap(), pool).await?);
-        }
-
-        Ok(device)
+        Ok(Device::from(device))
     } else {
         Err(sqlx::error::Error::RowNotFound.into())
     }
 }
 
-pub async fn insert_device(device_data: &Device, pool: &DbConnection) -> Result<i64> {
+pub async fn insert_device(device_data: &DeviceWithRefs, pool: &DbConnection) -> Result<i64> {
     let ipv4_addr = device_data.ipv4_addr.map(|ip| ip.to_string());
     let ipv6_addr = device_data.ipv6_addr.map(|ip| ip.to_string());
     let mac_addr = device_data.mac_addr.map(|m| m.to_string());
 
     let ins_count = sqlx::query!(
-<<<<<<< HEAD
-        "insert into devices (name, ipv4_addr, ipv6_addr, mac_addr, duid, hostname, vendor_class, mud_url, collect_info, last_interaction, clipart) values (?, ?, ?, ?, ?, ?, ?, ?, ?, ?, ?)",
+        "insert into devices (name, ipv4_addr, ipv6_addr, mac_addr, duid, hostname, vendor_class, mud_url, collect_info, last_interaction, room_id, clipart) values (?, ?, ?, ?, ?, ?, ?, ?, ?, ?, ?, ?)",
         device_data.name,
         ipv4_addr,
         ipv6_addr,
-=======
-        "insert into devices (ip_addr, mac_addr, hostname, vendor_class, mud_url, collect_info, last_interaction, room_id, clipart) values (?, ?, ?, ?, ?, ?, ?, ?, ?)",
-        ip_addr,
->>>>>>> edb9f0bb
         mac_addr,
         device_data.duid,
         device_data.hostname,
@@ -175,27 +110,22 @@
 
     if device_data.collect_info {
         // add the device in the background as it may take some time
-        tokio::spawn(neo4jthings_service::add_device(device_data.clone()));
+        tokio::spawn(neo4jthings_service::add_device(device_data.inner.clone()));
     }
 
     Ok(ins_count.last_insert_rowid())
 }
 
-pub async fn update_device(device_data: &Device, pool: &DbConnection) -> Result<bool> {
+pub async fn update_device(device_data: &DeviceWithRefs, pool: &DbConnection) -> Result<bool> {
     let ipv4_addr = device_data.ipv4_addr.map(|ip| ip.to_string());
     let ipv6_addr = device_data.ipv6_addr.map(|ip| ip.to_string());
     let mac_addr = device_data.mac_addr.map(|m| m.to_string());
 
     let upd_count = sqlx::query!(
-<<<<<<< HEAD
-        "update devices set name = ?, ipv4_addr = ?, ipv6_addr = ?, mac_addr = ?, duid = ?, hostname = ?, vendor_class = ?, mud_url = ?, collect_info = ?, last_interaction = ?, clipart = ? where id = ?",
-          device_data.name,
+        "update devices set name = ?, ipv4_addr = ?, ipv6_addr = ?, mac_addr = ?, duid = ?, hostname = ?, vendor_class = ?, mud_url = ?, collect_info = ?, last_interaction = ?, room_id = ?, clipart = ? where id = ?",
+        device_data.name,
         ipv4_addr,
         ipv6_addr,
-=======
-        "update devices set ip_addr = ?, mac_addr = ?, hostname = ?, vendor_class = ?, mud_url = ?, collect_info = ?, last_interaction = ?, room_id = ?, clipart = ? where id = ?",
-        ip_addr,
->>>>>>> edb9f0bb
         mac_addr,
         device_data.duid,
         device_data.hostname,
