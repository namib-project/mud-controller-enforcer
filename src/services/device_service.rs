use crate::{
    db::DbConnection,
    error::{Error, Result},
    models::{Device, DeviceDbo},
    services::{
        config_service, config_service::ConfigKeys, firewall_configuration_service, mud_service,
<<<<<<< HEAD
        mud_service::get_mud_from_url, neo4jthings_service,
=======
        mud_service::get_or_fetch_mud,
>>>>>>> f5d32a84
    },
};
pub use futures::TryStreamExt;

use namib_shared::models::DhcpLeaseInformation;
use sqlx::Done;

pub async fn upsert_device_from_dhcp_lease(lease_info: DhcpLeaseInformation, pool: &DbConnection) -> Result<()> {
    let mut dhcp_device_data = Device::from(lease_info);
    let update = if let Ok(device) = find_by_ip(dhcp_device_data.ip_addr, pool).await {
        dhcp_device_data.id = device.id;
        dhcp_device_data.collect_info = device.collect_info;
        true
    } else {
        dhcp_device_data.collect_info = dhcp_device_data.mud_url.is_none()
            && config_service::get_config_value(ConfigKeys::CollectDeviceData.as_ref(), pool)
                .await
                .unwrap_or(false);
        false
    };
    if update {
        update_device(&dhcp_device_data, pool).await.unwrap();
    } else {
        insert_device(&dhcp_device_data, pool).await.unwrap();
    }

    debug!("dhcp request device mud file: {:?}", dhcp_device_data.mud_url);

    match dhcp_device_data.mud_url {
        Some(url) => mud_service::get_or_fetch_mud(url, pool).await.ok(),
        None => None,
    };

    firewall_configuration_service::update_config_version(pool).await?;

    Ok(())
}

pub async fn get_all_devices(pool: &DbConnection) -> Result<Vec<Device>> {
    let devices = sqlx::query_as!(DeviceDbo, "select * from devices").fetch(pool);

    let devices_data = devices
        .err_into::<Error>()
        .and_then(|device| async {
            let mut device_data = Device::from(device);
            device_data.mud_data = match device_data.mud_url.clone() {
                Some(url) => {
                    let data = get_or_fetch_mud(url.clone(), pool).await;
                    debug!("Get all devices: mud url {:?}: {:?}", url, data);
                    data.ok()
                },
                None => None,
            };

            Ok(device_data)
        })
        .try_collect::<Vec<Device>>()
        .await?;

    Ok(devices_data)
}

pub async fn find_by_id(id: i32, pool: &DbConnection) -> Result<Device> {
    let device = sqlx::query_as!(DeviceDbo, "select * from devices where id = ?", id)
        .fetch_one(pool)
        .await?;

    Ok(Device::from(device))
}

pub async fn find_by_ip(ip_addr: std::net::IpAddr, pool: &DbConnection) -> Result<Device> {
    let ip_addr = ip_addr.to_string();
    let device = sqlx::query_as!(DeviceDbo, "select * from devices where ip_addr = ?", ip_addr)
        .fetch_one(pool)
        .await?;

    Ok(Device::from(device))
}

pub async fn insert_device(device_data: &Device, pool: &DbConnection) -> Result<u64> {
    let ip_addr = device_data.ip_addr.to_string();
    let mac_addr = device_data.mac_addr.map(|m| m.to_string());
    let ins_count = sqlx::query!(
        "insert into devices (ip_addr, mac_addr, hostname, vendor_class, mud_url, collect_info, last_interaction) values (?, ?, ?, ?, ?, ?, ?)",
        ip_addr,
        mac_addr,
        device_data.hostname,
        device_data.vendor_class,
        device_data.mud_url,
        device_data.collect_info,
        device_data.last_interaction,
    )
    .execute(pool)
    .await?;

    if device_data.collect_info {
        // add the device in the background as it may take some time
        tokio::spawn(neo4jthings_service::add_device(device_data.clone()));
    }

    Ok(ins_count.rows_affected())
}

pub async fn update_device(device_data: &Device, pool: &DbConnection) -> Result<u64> {
    let ip_addr = device_data.ip_addr.to_string();
    let mac_addr = device_data.mac_addr.map(|m| m.to_string());
    let upd_count = sqlx::query!(
        "update devices set ip_addr = ?, mac_addr = ?, hostname = ?, vendor_class = ?, mud_url = ?, collect_info = ?, last_interaction = ? where id = ?",
        ip_addr,
        mac_addr,
        device_data.hostname,
        device_data.vendor_class,
        device_data.mud_url,
        device_data.collect_info,
        device_data.last_interaction,
        device_data.id,
    )
    .execute(pool)
    .await?;

    Ok(upd_count.rows_affected())
}

pub async fn delete_device(id: i32, pool: &DbConnection) -> Result<u64> {
    let del_count = sqlx::query!("delete from devices where id = ?", id)
        .execute(pool)
        .await?;

    Ok(del_count.rows_affected())
}<|MERGE_RESOLUTION|>--- conflicted
+++ resolved
@@ -4,11 +4,7 @@
     models::{Device, DeviceDbo},
     services::{
         config_service, config_service::ConfigKeys, firewall_configuration_service, mud_service,
-<<<<<<< HEAD
-        mud_service::get_mud_from_url, neo4jthings_service,
-=======
-        mud_service::get_or_fetch_mud,
->>>>>>> f5d32a84
+        mud_service::get_or_fetch_mud, neo4jthings_service,
     },
 };
 pub use futures::TryStreamExt;
