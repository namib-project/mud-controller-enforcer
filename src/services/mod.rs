use std::env;

pub mod dns;
pub mod firewall_service;
<<<<<<< HEAD
pub mod state;
=======
pub mod log_watcher;
>>>>>>> 8332f453

pub fn is_system_mode() -> bool {
    env::var("NAMIB_SYSTEM").as_deref() == Ok("1")
}<|MERGE_RESOLUTION|>--- conflicted
+++ resolved
@@ -2,11 +2,8 @@
 
 pub mod dns;
 pub mod firewall_service;
-<<<<<<< HEAD
+pub mod log_watcher;
 pub mod state;
-=======
-pub mod log_watcher;
->>>>>>> 8332f453
 
 pub fn is_system_mode() -> bool {
     env::var("NAMIB_SYSTEM").as_deref() == Ok("1")
