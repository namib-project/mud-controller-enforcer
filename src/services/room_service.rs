--- conflicted
+++ resolved
@@ -62,28 +62,10 @@
 }
 
 ///Deletes a room with a given name from database
-<<<<<<< HEAD
-pub async fn delete_room(name: String, pool: &DbConnection) -> Result<u64> {
+pub async fn delete_room(name: &str, pool: &DbConnection) -> Result<u64> {
     let del_count = sqlx::query!("DELETE FROM rooms WHERE name = $1", name)
-=======
-pub async fn delete_room(name: &str, pool: &DbConnection) -> Result<u64> {
-    let del_count = sqlx::query!("delete from rooms where name = ?", name)
->>>>>>> ddfad8d8
         .execute(pool)
         .await?;
 
     Ok(del_count.rows_affected())
-<<<<<<< HEAD
-}
-///Checks if room is available.
-pub async fn exists_room(name: String, pool: &DbConnection) -> Result<bool> {
-    Ok(
-        sqlx::query!(r#"SELECT count(name) AS "count!" FROM rooms WHERE name = $1"#, name)
-            .fetch_one(pool)
-            .await?
-            .count
-            > 0,
-    )
-=======
->>>>>>> ddfad8d8
 }