use crate::{
    db::DbConnection,
    error::Result,
<<<<<<< HEAD
    models::{AceAction, AceProtocol, AclDirection, Device},
=======
    models::{AceAction, AceProtocol, Acl, AclDirection, AclType, Device},
>>>>>>> 97f0b145
    services::config_service::{get_config_value, set_config_value, ConfigKeys},
};
use namib_shared::firewall_config::{
    EnforcerConfig, FirewallDevice, FirewallRule, NetworkConfig, NetworkHost, Protocol, RuleName, Target,
};
use std::net::IpAddr;

pub fn merge_acls<'a>(original: &'a [Acl], override_with: &'a [Acl]) -> Vec<&'a Acl> {
    let override_keys: Vec<&str> = override_with.iter().map(|x| x.name.as_ref()).collect();
    let mut merged_acls: Vec<&Acl> = override_with.iter().collect();
    let mut filtered_original_acls = original
        .iter()
        .filter(|x| !override_keys.contains(&x.name.as_str()))
        .collect::<Vec<&Acl>>();

    merged_acls.append(&mut filtered_original_acls);

    merged_acls
}

pub fn create_configuration(version: String, devices: Vec<Device>) -> EnforcerConfig {
    let rules: Vec<FirewallDevice> = devices.iter().map(move |d| convert_device_to_fw_rules(d)).collect();
    EnforcerConfig::new(version, rules)
}

pub fn convert_device_to_fw_rules(device: &Device) -> FirewallDevice {
    let mut index = 0;
    let mut result: Vec<FirewallRule> = Vec::new();
    let mud_data = match &device.mud_data {
        Some(mud_data) => mud_data,
        None => return FirewallDevice::new(device.id, device.ip_addr, result, device.collect_info),
    };

    let merged_acls = match &mud_data.acl_override {
        Some(acl_override) => merge_acls(&mud_data.acllist, acl_override),
        None => (&mud_data.acllist).iter().collect::<Vec<&Acl>>(),
    };

    for acl in merged_acls {
        for ace in &acl.ace {
            let rule_name = RuleName::new(format!("rule_{}", index));
            let protocol = match &ace.matches.protocol {
                None => Protocol::All,
                Some(proto) => match proto {
<<<<<<< HEAD
                    AceProtocol::TCP => Protocol::Tcp,
                    AceProtocol::UDP => Protocol::Udp,
                    AceProtocol::Protocol(_proto_nr) => Protocol::All, // Default to all protocols if protocol is not supported.
                                                                       // TODO add support for more protocols
=======
                    AceProtocol::Tcp => Protocol::tcp(),
                    AceProtocol::Udp => Protocol::udp(),
                    AceProtocol::Protocol(proto_nr) => Protocol::from_number(proto_nr.to_owned()),
>>>>>>> 97f0b145
                },
            };
            let target = match ace.action {
                AceAction::Accept => Target::Accept,
                AceAction::Deny => Target::Reject,
            };

<<<<<<< HEAD
            if let Some(dns_name) = &ace.matches.dnsname {
                let route_network_src;
                let route_network_dst;
                if let Ok(addr) = dns_name.parse::<IpAddr>() {
                    route_network_src = NetworkConfig::new(Some(NetworkHost::FirewallDevice), None);
                    route_network_dst = NetworkConfig::new(Some(NetworkHost::Ip(addr)), None);
                } else {
                    route_network_src = NetworkConfig::new(Some(NetworkHost::FirewallDevice), None);
                    route_network_dst = NetworkConfig::new(Some(NetworkHost::Hostname(dns_name.clone())), None);
                }

=======
            if let Some(dnsname) = &ace.matches.dnsname {
                let socket_addresses = match format!("{}:443", dnsname).to_socket_addrs() {
                    Ok(socket) => socket,
                    Err(_) => Vec::new().into_iter(),
                };
                for addr in socket_addresses {
                    match addr.ip() {
                        IpAddr::V4(_) => {
                            if acl.acl_type == AclType::IPV6 {
                                continue;
                            }
                        },
                        IpAddr::V6(_) => {
                            if acl.acl_type == AclType::IPV4 {
                                continue;
                            }
                        },
                    };
                    let route_network_lan = NetworkConfig::new(Network::Lan, Some(device.ip_addr.to_string()), None);
                    let route_network_wan = NetworkConfig::new(Network::Wan, Some(addr.ip().to_string()), None);
                    let (route_network_src, route_network_dest) = match acl.packet_direction {
                        AclDirection::FromDevice => (route_network_lan, route_network_wan),
                        AclDirection::ToDevice => (route_network_wan, route_network_lan),
                    };
                    let config_firewall = FirewallRule::new(
                        rule_name.clone(),
                        route_network_src,
                        route_network_dest,
                        protocol.clone(),
                        target.clone(),
                        None,
                    );
                    result.push(config_firewall);
                }
            } else {
                let route_network_lan = NetworkConfig::new(Network::Lan, None, None);
                let route_network_wan = NetworkConfig::new(Network::Wan, None, None);
>>>>>>> 97f0b145
                let (route_network_src, route_network_dest) = match acl.packet_direction {
                    AclDirection::FromDevice => (route_network_src, route_network_dst),
                    AclDirection::ToDevice => (route_network_dst, route_network_src),
                };
                let config_firewall = FirewallRule::new(
                    rule_name.clone(),
                    route_network_src,
                    route_network_dest,
                    protocol.clone(),
                    target.clone(),
                );
                result.push(config_firewall);
            } else {
                // The default should not be "let every package through"
                //let route_network_lan = NetworkConfig::new(None, None);
                //let route_network_wan = NetworkConfig::new(None, None);
                //let (route_network_src, route_network_dest) = match acl.packet_direction {
                //    AclDirection::FromDevice => (route_network_lan, route_network_wan),
                //    AclDirection::ToDevice => (route_network_wan, route_network_lan),
                //};
                //let config_firewall =
                //    FirewallRule::new(rule_name, route_network_src, route_network_dest, protocol, target);
                //result.push(config_firewall);
            }
            index += 1;
        }
    }
    result.push(FirewallRule::new(
        RuleName::new(format!("rule_default_{}", index)),
<<<<<<< HEAD
        NetworkConfig::new(Some(NetworkHost::FirewallDevice), None),
        NetworkConfig::new(None, None),
        Protocol::All,
        Target::Reject,
=======
        NetworkConfig::new(Network::Lan, Some(device.ip_addr.to_string()), None),
        NetworkConfig::new(Network::Wan, None, None),
        Protocol::all(),
        Target::Reject,
        None,
>>>>>>> 97f0b145
    ));
    index += 1;
    result.push(FirewallRule::new(
        RuleName::new(format!("rule_default_{}", index)),
<<<<<<< HEAD
        NetworkConfig::new(None, None),
        NetworkConfig::new(Some(NetworkHost::FirewallDevice), None),
        Protocol::All,
        Target::Reject,
=======
        NetworkConfig::new(Network::Wan, None, None),
        NetworkConfig::new(Network::Lan, Some(device.ip_addr.to_string()), None),
        Protocol::all(),
        Target::Reject,
        Some(vec![("dest_ip".to_string(), device.ip_addr.to_string())]),
>>>>>>> 97f0b145
    ));

    FirewallDevice::new(device.id, device.ip_addr, result, device.collect_info)
}

pub async fn get_config_version(pool: &DbConnection) -> String {
    get_config_value(ConfigKeys::Version.as_ref(), pool)
        .await
        .unwrap_or_else(|_| "0".to_string())
}

pub async fn update_config_version(pool: &DbConnection) -> Result<()> {
    let old_config_version = get_config_value(ConfigKeys::Version.as_ref(), pool).await.unwrap_or(0);
    set_config_value(ConfigKeys::Version.as_ref(), old_config_version + 1, pool).await?;
    Ok(())
}

#[cfg(test)]
mod tests {
    use chrono::Utc;

    use namib_shared::mac;

    use crate::models::{Ace, AceAction, AceMatches, AceProtocol, Acl, AclDirection, AclType, Device, MudData};

    use super::*;

    #[test]
    fn test_acl_merging() -> Result<()> {
        let original_acls = vec![
            Acl {
                name: "acl_to_device".to_string(),
                packet_direction: AclDirection::ToDevice,
                acl_type: AclType::IPV6,
                ace: vec![Ace {
                    name: "acl_to_device_0".to_string(),
                    action: AceAction::Accept,
                    matches: AceMatches {
                        protocol: Some(AceProtocol::Tcp),
                        direction_initiated: None,
                        address_mask: None,
                        dnsname: None,
                        source_port: None,
                        destination_port: None,
                    },
                }],
            },
            Acl {
                name: "acl_from_device".to_string(),
                packet_direction: AclDirection::FromDevice,
                acl_type: AclType::IPV4,
                ace: vec![Ace {
                    name: "acl_from_device_0".to_string(),
                    action: AceAction::Deny,
                    matches: AceMatches {
                        protocol: Some(AceProtocol::Tcp),
                        direction_initiated: None,
                        address_mask: None,
                        dnsname: None,
                        source_port: None,
                        destination_port: None,
                    },
                }],
            },
        ];

        let override_acls = vec![
            Acl {
                name: "acl_to_device".to_string(),
                packet_direction: AclDirection::ToDevice,
                acl_type: AclType::IPV4,
                ace: vec![Ace {
                    name: "acl_to_device_0".to_string(),
                    action: AceAction::Accept,
                    matches: AceMatches {
                        protocol: Some(AceProtocol::Tcp),
                        direction_initiated: None,
                        address_mask: None,
                        dnsname: None,
                        source_port: None,
                        destination_port: None,
                    },
                }],
            },
            Acl {
                name: "acl_around_device_or_sth".to_string(),
                packet_direction: AclDirection::FromDevice,
                acl_type: AclType::IPV4,
                ace: vec![Ace {
                    name: "acl_around_device_or_sth_0".to_string(),
                    action: AceAction::Accept,
                    matches: AceMatches {
                        protocol: Some(AceProtocol::Udp),
                        direction_initiated: None,
                        address_mask: None,
                        dnsname: None,
                        source_port: None,
                        destination_port: None,
                    },
                }],
            },
        ];

        let merged_acls = merge_acls(&original_acls, &override_acls);
        println!("Merged: {:#?}", merged_acls);

        let to_device_acl = merged_acls
            .iter()
            .find(|acl| acl.name == "acl_to_device")
            .expect("acl_to_device not in acls");
        assert_eq!(to_device_acl.ace, override_acls[0].ace);
        assert_eq!(to_device_acl.acl_type, override_acls[0].acl_type);
        assert_eq!(to_device_acl.packet_direction, override_acls[0].packet_direction);

        let from_device_acl = merged_acls
            .iter()
            .find(|acl| acl.name == "acl_from_device")
            .expect("acl_from_device not in acls");
        assert_eq!(from_device_acl.ace, original_acls[1].ace);
        assert_eq!(from_device_acl.acl_type, original_acls[1].acl_type);
        assert_eq!(from_device_acl.packet_direction, original_acls[1].packet_direction);

        let around_device_or_sth_acl = merged_acls
            .iter()
            .find(|acl| acl.name == "acl_around_device_or_sth")
            .expect("acl_around_device_or_sth not in acls");
        assert_eq!(around_device_or_sth_acl.ace, override_acls[1].ace);
        assert_eq!(around_device_or_sth_acl.acl_type, override_acls[1].acl_type);
        assert_eq!(
            around_device_or_sth_acl.packet_direction,
            override_acls[1].packet_direction
        );

        Ok(())
    }

    #[test]
    fn test_overridden_acls_to_firewall_rules() -> Result<()> {
        let mud_data = MudData {
            url: "example.com/.well-known/mud".to_string(),
            masa_url: None,
            last_update: "some_last_update".to_string(),
            systeminfo: Some("some_systeminfo".to_string()),
            mfg_name: Some("some_mfg_name".to_string()),
            model_name: Some("some_model_name".to_string()),
            documentation: Some("some_documentation".to_string()),
            expiration: Utc::now(),
            acllist: vec![Acl {
                name: "some_acl_name".to_string(),
                packet_direction: AclDirection::ToDevice,
                acl_type: AclType::IPV6,
                ace: vec![Ace {
                    name: "some_ace_name".to_string(),
                    action: AceAction::Accept,
                    matches: AceMatches {
                        protocol: Some(AceProtocol::Tcp),
                        direction_initiated: None,
                        address_mask: None,
                        dnsname: None,
                        source_port: None,
                        destination_port: None,
                    },
                }],
            }],
            acl_override: Some(vec![Acl {
                name: "some_acl_name".to_string(),
                packet_direction: AclDirection::ToDevice,
                acl_type: AclType::IPV4,
                ace: vec![Ace {
                    name: "overriden_ace".to_string(),
                    action: AceAction::Deny,
                    matches: AceMatches {
                        protocol: Some(AceProtocol::Udp),
                        direction_initiated: None,
                        address_mask: None,
                        dnsname: None,
                        source_port: None,
                        destination_port: None,
                    },
                }],
            }]),
        };

        let device = Device {
            id: 0,
            mac_addr: Some("aa:bb:cc:dd:ee:ff".parse::<mac::MacAddr>().unwrap().into()),
            ip_addr: "127.0.0.1".parse().unwrap(),
            hostname: "".to_string(),
            vendor_class: "".to_string(),
            mud_url: Some("http://example.com/mud_url.json".to_string()),
            mud_data: Some(mud_data),
            last_interaction: Utc::now().naive_local(),
            collect_info: false,
        };

        let x = convert_device_to_fw_rules(&device)?;

        println!("{:#?}", x);

        let first_rule = x[0].to_option();
        println!("First Rule: {:#?}", first_rule);

        assert!(first_rule.iter().any(|x| x.0 == "name" && x.1 == "rule_0"));
        assert!(first_rule.iter().any(|x| x.0 == "src" && x.1 == "wan"));
        assert!(first_rule.iter().any(|x| x.0 == "dest" && x.1 == "lan"));
        assert!(first_rule.iter().any(|x| x.0 == "dest_ip" && x.1 == "127.0.0.1"));
        assert!(first_rule.iter().any(|x| x.0 == "proto" && x.1 == "17"));
        assert!(first_rule.iter().any(|x| x.0 == "target" && x.1 == "REJECT"));

        Ok(())
    }

    #[test]
    fn test_converting() -> Result<()> {
        let mud_data = MudData {
            url: "example.com/.well-known/mud".to_string(),
            masa_url: None,
            last_update: "some_last_update".to_string(),
            systeminfo: Some("some_systeminfo".to_string()),
            mfg_name: Some("some_mfg_name".to_string()),
            model_name: Some("some_model_name".to_string()),
            documentation: Some("some_documentation".to_string()),
            expiration: Utc::now(),
            acllist: vec![Acl {
                name: "some_acl_name".to_string(),
                packet_direction: AclDirection::ToDevice,
                acl_type: AclType::IPV6,
                ace: vec![Ace {
                    name: "some_ace_name".to_string(),
                    action: AceAction::Accept,
                    matches: AceMatches {
                        protocol: Some(AceProtocol::Tcp),
                        direction_initiated: None,
                        address_mask: None,
                        dnsname: None,
                        source_port: None,
                        destination_port: None,
                    },
                }],
            }],
            acl_override: None,
        };

        let device = Device {
            id: 0,
            mac_addr: Some("aa:bb:cc:dd:ee:ff".parse::<mac::MacAddr>().unwrap().into()),
            ip_addr: "127.0.0.1".parse().unwrap(),
            hostname: "".to_string(),
            vendor_class: "".to_string(),
            mud_url: Some("http://example.com/mud_url.json".to_string()),
            collect_info: true,
            mud_data: Some(mud_data),
            last_interaction: Utc::now().naive_local(),
        };

        let x = convert_device_to_fw_rules(&device)?;

        println!("{:#?}", x);

        let opts = x[0].to_option();
        assert!(opts.iter().any(|x| x.0 == "name" && x.1 == "rule_0"));
        assert!(opts.iter().any(|x| x.0 == "src" && x.1 == "wan"));
        assert!(opts.iter().any(|x| x.0 == "dest" && x.1 == "lan"));
        assert!(opts.iter().any(|x| x.0 == "dest_ip" && x.1 == "127.0.0.1"));
        assert!(opts.iter().any(|x| x.0 == "proto" && x.1 == "6"));
        assert!(opts.iter().any(|x| x.0 == "target" && x.1 == "ACCEPT"));

        Ok(())
    }
}<|MERGE_RESOLUTION|>--- conflicted
+++ resolved
@@ -1,11 +1,7 @@
 use crate::{
     db::DbConnection,
     error::Result,
-<<<<<<< HEAD
-    models::{AceAction, AceProtocol, AclDirection, Device},
-=======
-    models::{AceAction, AceProtocol, Acl, AclDirection, AclType, Device},
->>>>>>> 97f0b145
+    models::{AceAction, AceProtocol, Acl, AclDirection, Device},
     services::config_service::{get_config_value, set_config_value, ConfigKeys},
 };
 use namib_shared::firewall_config::{
@@ -39,27 +35,16 @@
         None => return FirewallDevice::new(device.id, device.ip_addr, result, device.collect_info),
     };
 
-    let merged_acls = match &mud_data.acl_override {
-        Some(acl_override) => merge_acls(&mud_data.acllist, acl_override),
-        None => (&mud_data.acllist).iter().collect::<Vec<&Acl>>(),
-    };
-
-    for acl in merged_acls {
+    for acl in &mud_data.acllist {
         for ace in &acl.ace {
             let rule_name = RuleName::new(format!("rule_{}", index));
             let protocol = match &ace.matches.protocol {
                 None => Protocol::All,
                 Some(proto) => match proto {
-<<<<<<< HEAD
-                    AceProtocol::TCP => Protocol::Tcp,
-                    AceProtocol::UDP => Protocol::Udp,
+                    AceProtocol::Tcp => Protocol::Tcp,
+                    AceProtocol::Udp => Protocol::Udp,
                     AceProtocol::Protocol(_proto_nr) => Protocol::All, // Default to all protocols if protocol is not supported.
                                                                        // TODO add support for more protocols
-=======
-                    AceProtocol::Tcp => Protocol::tcp(),
-                    AceProtocol::Udp => Protocol::udp(),
-                    AceProtocol::Protocol(proto_nr) => Protocol::from_number(proto_nr.to_owned()),
->>>>>>> 97f0b145
                 },
             };
             let target = match ace.action {
@@ -67,7 +52,6 @@
                 AceAction::Deny => Target::Reject,
             };
 
-<<<<<<< HEAD
             if let Some(dns_name) = &ace.matches.dnsname {
                 let route_network_src;
                 let route_network_dst;
@@ -79,45 +63,6 @@
                     route_network_dst = NetworkConfig::new(Some(NetworkHost::Hostname(dns_name.clone())), None);
                 }
 
-=======
-            if let Some(dnsname) = &ace.matches.dnsname {
-                let socket_addresses = match format!("{}:443", dnsname).to_socket_addrs() {
-                    Ok(socket) => socket,
-                    Err(_) => Vec::new().into_iter(),
-                };
-                for addr in socket_addresses {
-                    match addr.ip() {
-                        IpAddr::V4(_) => {
-                            if acl.acl_type == AclType::IPV6 {
-                                continue;
-                            }
-                        },
-                        IpAddr::V6(_) => {
-                            if acl.acl_type == AclType::IPV4 {
-                                continue;
-                            }
-                        },
-                    };
-                    let route_network_lan = NetworkConfig::new(Network::Lan, Some(device.ip_addr.to_string()), None);
-                    let route_network_wan = NetworkConfig::new(Network::Wan, Some(addr.ip().to_string()), None);
-                    let (route_network_src, route_network_dest) = match acl.packet_direction {
-                        AclDirection::FromDevice => (route_network_lan, route_network_wan),
-                        AclDirection::ToDevice => (route_network_wan, route_network_lan),
-                    };
-                    let config_firewall = FirewallRule::new(
-                        rule_name.clone(),
-                        route_network_src,
-                        route_network_dest,
-                        protocol.clone(),
-                        target.clone(),
-                        None,
-                    );
-                    result.push(config_firewall);
-                }
-            } else {
-                let route_network_lan = NetworkConfig::new(Network::Lan, None, None);
-                let route_network_wan = NetworkConfig::new(Network::Wan, None, None);
->>>>>>> 97f0b145
                 let (route_network_src, route_network_dest) = match acl.packet_direction {
                     AclDirection::FromDevice => (route_network_src, route_network_dst),
                     AclDirection::ToDevice => (route_network_dst, route_network_src),
@@ -130,51 +75,24 @@
                     target.clone(),
                 );
                 result.push(config_firewall);
-            } else {
-                // The default should not be "let every package through"
-                //let route_network_lan = NetworkConfig::new(None, None);
-                //let route_network_wan = NetworkConfig::new(None, None);
-                //let (route_network_src, route_network_dest) = match acl.packet_direction {
-                //    AclDirection::FromDevice => (route_network_lan, route_network_wan),
-                //    AclDirection::ToDevice => (route_network_wan, route_network_lan),
-                //};
-                //let config_firewall =
-                //    FirewallRule::new(rule_name, route_network_src, route_network_dest, protocol, target);
-                //result.push(config_firewall);
             }
             index += 1;
         }
     }
     result.push(FirewallRule::new(
         RuleName::new(format!("rule_default_{}", index)),
-<<<<<<< HEAD
         NetworkConfig::new(Some(NetworkHost::FirewallDevice), None),
         NetworkConfig::new(None, None),
         Protocol::All,
         Target::Reject,
-=======
-        NetworkConfig::new(Network::Lan, Some(device.ip_addr.to_string()), None),
-        NetworkConfig::new(Network::Wan, None, None),
-        Protocol::all(),
-        Target::Reject,
-        None,
->>>>>>> 97f0b145
     ));
     index += 1;
     result.push(FirewallRule::new(
         RuleName::new(format!("rule_default_{}", index)),
-<<<<<<< HEAD
         NetworkConfig::new(None, None),
         NetworkConfig::new(Some(NetworkHost::FirewallDevice), None),
         Protocol::All,
         Target::Reject,
-=======
-        NetworkConfig::new(Network::Wan, None, None),
-        NetworkConfig::new(Network::Lan, Some(device.ip_addr.to_string()), None),
-        Protocol::all(),
-        Target::Reject,
-        Some(vec![("dest_ip".to_string(), device.ip_addr.to_string())]),
->>>>>>> 97f0b145
     ));
 
     FirewallDevice::new(device.id, device.ip_addr, result, device.collect_info)
@@ -201,191 +119,6 @@
     use crate::models::{Ace, AceAction, AceMatches, AceProtocol, Acl, AclDirection, AclType, Device, MudData};
 
     use super::*;
-
-    #[test]
-    fn test_acl_merging() -> Result<()> {
-        let original_acls = vec![
-            Acl {
-                name: "acl_to_device".to_string(),
-                packet_direction: AclDirection::ToDevice,
-                acl_type: AclType::IPV6,
-                ace: vec![Ace {
-                    name: "acl_to_device_0".to_string(),
-                    action: AceAction::Accept,
-                    matches: AceMatches {
-                        protocol: Some(AceProtocol::Tcp),
-                        direction_initiated: None,
-                        address_mask: None,
-                        dnsname: None,
-                        source_port: None,
-                        destination_port: None,
-                    },
-                }],
-            },
-            Acl {
-                name: "acl_from_device".to_string(),
-                packet_direction: AclDirection::FromDevice,
-                acl_type: AclType::IPV4,
-                ace: vec![Ace {
-                    name: "acl_from_device_0".to_string(),
-                    action: AceAction::Deny,
-                    matches: AceMatches {
-                        protocol: Some(AceProtocol::Tcp),
-                        direction_initiated: None,
-                        address_mask: None,
-                        dnsname: None,
-                        source_port: None,
-                        destination_port: None,
-                    },
-                }],
-            },
-        ];
-
-        let override_acls = vec![
-            Acl {
-                name: "acl_to_device".to_string(),
-                packet_direction: AclDirection::ToDevice,
-                acl_type: AclType::IPV4,
-                ace: vec![Ace {
-                    name: "acl_to_device_0".to_string(),
-                    action: AceAction::Accept,
-                    matches: AceMatches {
-                        protocol: Some(AceProtocol::Tcp),
-                        direction_initiated: None,
-                        address_mask: None,
-                        dnsname: None,
-                        source_port: None,
-                        destination_port: None,
-                    },
-                }],
-            },
-            Acl {
-                name: "acl_around_device_or_sth".to_string(),
-                packet_direction: AclDirection::FromDevice,
-                acl_type: AclType::IPV4,
-                ace: vec![Ace {
-                    name: "acl_around_device_or_sth_0".to_string(),
-                    action: AceAction::Accept,
-                    matches: AceMatches {
-                        protocol: Some(AceProtocol::Udp),
-                        direction_initiated: None,
-                        address_mask: None,
-                        dnsname: None,
-                        source_port: None,
-                        destination_port: None,
-                    },
-                }],
-            },
-        ];
-
-        let merged_acls = merge_acls(&original_acls, &override_acls);
-        println!("Merged: {:#?}", merged_acls);
-
-        let to_device_acl = merged_acls
-            .iter()
-            .find(|acl| acl.name == "acl_to_device")
-            .expect("acl_to_device not in acls");
-        assert_eq!(to_device_acl.ace, override_acls[0].ace);
-        assert_eq!(to_device_acl.acl_type, override_acls[0].acl_type);
-        assert_eq!(to_device_acl.packet_direction, override_acls[0].packet_direction);
-
-        let from_device_acl = merged_acls
-            .iter()
-            .find(|acl| acl.name == "acl_from_device")
-            .expect("acl_from_device not in acls");
-        assert_eq!(from_device_acl.ace, original_acls[1].ace);
-        assert_eq!(from_device_acl.acl_type, original_acls[1].acl_type);
-        assert_eq!(from_device_acl.packet_direction, original_acls[1].packet_direction);
-
-        let around_device_or_sth_acl = merged_acls
-            .iter()
-            .find(|acl| acl.name == "acl_around_device_or_sth")
-            .expect("acl_around_device_or_sth not in acls");
-        assert_eq!(around_device_or_sth_acl.ace, override_acls[1].ace);
-        assert_eq!(around_device_or_sth_acl.acl_type, override_acls[1].acl_type);
-        assert_eq!(
-            around_device_or_sth_acl.packet_direction,
-            override_acls[1].packet_direction
-        );
-
-        Ok(())
-    }
-
-    #[test]
-    fn test_overridden_acls_to_firewall_rules() -> Result<()> {
-        let mud_data = MudData {
-            url: "example.com/.well-known/mud".to_string(),
-            masa_url: None,
-            last_update: "some_last_update".to_string(),
-            systeminfo: Some("some_systeminfo".to_string()),
-            mfg_name: Some("some_mfg_name".to_string()),
-            model_name: Some("some_model_name".to_string()),
-            documentation: Some("some_documentation".to_string()),
-            expiration: Utc::now(),
-            acllist: vec![Acl {
-                name: "some_acl_name".to_string(),
-                packet_direction: AclDirection::ToDevice,
-                acl_type: AclType::IPV6,
-                ace: vec![Ace {
-                    name: "some_ace_name".to_string(),
-                    action: AceAction::Accept,
-                    matches: AceMatches {
-                        protocol: Some(AceProtocol::Tcp),
-                        direction_initiated: None,
-                        address_mask: None,
-                        dnsname: None,
-                        source_port: None,
-                        destination_port: None,
-                    },
-                }],
-            }],
-            acl_override: Some(vec![Acl {
-                name: "some_acl_name".to_string(),
-                packet_direction: AclDirection::ToDevice,
-                acl_type: AclType::IPV4,
-                ace: vec![Ace {
-                    name: "overriden_ace".to_string(),
-                    action: AceAction::Deny,
-                    matches: AceMatches {
-                        protocol: Some(AceProtocol::Udp),
-                        direction_initiated: None,
-                        address_mask: None,
-                        dnsname: None,
-                        source_port: None,
-                        destination_port: None,
-                    },
-                }],
-            }]),
-        };
-
-        let device = Device {
-            id: 0,
-            mac_addr: Some("aa:bb:cc:dd:ee:ff".parse::<mac::MacAddr>().unwrap().into()),
-            ip_addr: "127.0.0.1".parse().unwrap(),
-            hostname: "".to_string(),
-            vendor_class: "".to_string(),
-            mud_url: Some("http://example.com/mud_url.json".to_string()),
-            mud_data: Some(mud_data),
-            last_interaction: Utc::now().naive_local(),
-            collect_info: false,
-        };
-
-        let x = convert_device_to_fw_rules(&device)?;
-
-        println!("{:#?}", x);
-
-        let first_rule = x[0].to_option();
-        println!("First Rule: {:#?}", first_rule);
-
-        assert!(first_rule.iter().any(|x| x.0 == "name" && x.1 == "rule_0"));
-        assert!(first_rule.iter().any(|x| x.0 == "src" && x.1 == "wan"));
-        assert!(first_rule.iter().any(|x| x.0 == "dest" && x.1 == "lan"));
-        assert!(first_rule.iter().any(|x| x.0 == "dest_ip" && x.1 == "127.0.0.1"));
-        assert!(first_rule.iter().any(|x| x.0 == "proto" && x.1 == "17"));
-        assert!(first_rule.iter().any(|x| x.0 == "target" && x.1 == "REJECT"));
-
-        Ok(())
-    }
 
     #[test]
     fn test_converting() -> Result<()> {
