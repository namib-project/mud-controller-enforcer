use crate::{
    db::ConnectionType,
    error::Result,
<<<<<<< HEAD
    models::{ACEAction, ACEProtocol, ACLDirection, ACLType, Device},
=======
    models::{
        device_model::Device,
        mud_models::{ACEAction, ACEProtocol, ACLDirection, ACLType},
    },
    services::config_service::{get_config_value, set_config_value},
>>>>>>> 21f787f4
};
use namib_shared::config_firewall::{EnNetwork, EnTarget, FirewallRule, NetworkConfig, Protocol, RuleName};
use std::net::{IpAddr, ToSocketAddrs};

pub fn convert_device_to_fw_rules(device: &Device) -> Result<Vec<FirewallRule>> {
    let mut index = 0;
    let mut result: Vec<FirewallRule> = Vec::new();
    let mud_data = match &device.mud_data {
        Some(mud_data) => mud_data,
        None => return Ok(result),
    };

    for acl in &mud_data.acllist {
        for ace in &acl.ace {
            let rule_name = RuleName::new(format!("rule_{}", index));
            let protocol = match &ace.matches.protocol {
                None => Protocol::all(),
                Some(proto) => match proto {
                    ACEProtocol::TCP => Protocol::tcp(),
                    ACEProtocol::UDP => Protocol::udp(),
                    ACEProtocol::Protocol(proto_nr) => Protocol::from_number(proto_nr.to_owned()),
                },
            };
            let target = match ace.action {
                ACEAction::Accept => EnTarget::ACCEPT,
                ACEAction::Deny => EnTarget::REJECT,
            };

            if let Some(dnsname) = &ace.matches.dnsname {
                let socket_addresses = match format!("{}:443", dnsname).to_socket_addrs() {
                    Ok(socket) => socket,
                    Err(_) => Vec::new().into_iter(),
                };
                for addr in socket_addresses {
                    match addr.ip() {
                        IpAddr::V4(_) => {
                            if acl.acl_type == ACLType::IPV6 {
                                continue;
                            }
                        },
                        IpAddr::V6(_) => {
                            if acl.acl_type == ACLType::IPV4 {
                                continue;
                            }
                        },
                    };
                    let route_network_lan = NetworkConfig::new(EnNetwork::LAN, Some(device.ip_addr.to_string()), None);
                    let route_network_wan = NetworkConfig::new(EnNetwork::WAN, Some(addr.ip().to_string()), None);
                    let (route_network_src, route_network_dest) = match acl.packet_direction {
                        ACLDirection::FromDevice => (route_network_lan, route_network_wan),
                        ACLDirection::ToDevice => (route_network_wan, route_network_lan),
                    };
                    let config_firewall = FirewallRule::new(
                        rule_name.clone(),
                        route_network_src,
                        route_network_dest,
                        protocol.clone(),
                        target.clone(),
                        None,
                    );
                    result.push(config_firewall);
                }
            } else {
                let route_network_lan = NetworkConfig::new(EnNetwork::LAN, None, None);
                let route_network_wan = NetworkConfig::new(EnNetwork::WAN, None, None);
                let (route_network_src, route_network_dest) = match acl.packet_direction {
                    ACLDirection::FromDevice => (route_network_lan, route_network_wan),
                    ACLDirection::ToDevice => (route_network_wan, route_network_lan),
                };
                let config_firewall = FirewallRule::new(
                    rule_name,
                    route_network_src,
                    route_network_dest,
                    protocol,
                    target,
                    Some(vec![(
                        match acl.packet_direction {
                            ACLDirection::FromDevice => "src_ip".to_string(),
                            ACLDirection::ToDevice => "dest_ip".to_string(),
                        },
                        device.ip_addr.to_string(),
                    )]),
                );
                result.push(config_firewall);
            }
            index += 1;
        }
    }
    result.push(FirewallRule::new(
        RuleName::new(format!("rule_default_{}", index)),
        NetworkConfig::new(EnNetwork::LAN, Some(device.ip_addr.to_string()), None),
        NetworkConfig::new(EnNetwork::WAN, None, None),
        Protocol::all(),
        EnTarget::REJECT,
        None,
    ));
    index += 1;
    result.push(FirewallRule::new(
        RuleName::new(format!("rule_default_{}", index)),
        NetworkConfig::new(EnNetwork::WAN, None, None),
        NetworkConfig::new(EnNetwork::LAN, Some(device.ip_addr.to_string()), None),
        Protocol::all(),
        EnTarget::REJECT,
        Some(vec![("dest_ip".to_string(), device.ip_addr.to_string())]),
    ));

    Ok(result)
}

pub async fn get_config_version(pool: &ConnectionType) -> String {
    get_config_value("version".to_string(), pool)
        .await
        .unwrap_or_else(|_| "0".to_string())
}

pub async fn update_config_version(pool: &ConnectionType) {
    set_config_value(
        "version".to_string(),
        (get_config_value("version".to_string(), pool)
            .await
            .unwrap_or_else(|_| "0".to_string())
            .parse::<u32>()
            .unwrap_or(1)
            + 1)
        .to_string(),
        pool,
    )
    .await
    .expect("failed to write config");
}

#[cfg(test)]
mod tests {
    use super::*;
    use crate::models::{ACEAction, ACEMatches, ACEProtocol, ACLDirection, ACLType, Device, MUDData, ACE, ACL};
    use chrono::Local;
    use namib_shared::mac;

    #[test]
    fn test_converting() -> Result<()> {
        let mud_data = MUDData {
            url: "example.com/.well-known/mud".to_string(),
            masa_url: None,
            last_update: "some_last_update".to_string(),
            systeminfo: Some("some_systeminfo".to_string()),
            mfg_name: Some("some_mfg_name".to_string()),
            model_name: Some("some_model_name".to_string()),
            documentation: Some("some_documentation".to_string()),
            expiration: Local::now(),
            acllist: vec![ACL {
                name: "some_acl_name".to_string(),
                packet_direction: ACLDirection::ToDevice,
                acl_type: ACLType::IPV6,
                ace: vec![ACE {
                    name: "some_ace_name".to_string(),
                    action: ACEAction::Accept,
                    matches: ACEMatches {
                        protocol: Some(ACEProtocol::TCP),
                        direction_initiated: None,
                        address_mask: None,
                        dnsname: None,
                        source_port: None,
                        destination_port: None,
                    },
                }],
            }],
        };

        let device = Device {
            id: 0,
            mac_addr: Some("aa:bb:cc:dd:ee:ff".parse::<mac::MacAddr>().unwrap().into()),
            ip_addr: "127.0.0.1".parse().unwrap(),
            hostname: "".to_string(),
            vendor_class: "".to_string(),
            mud_url: Some("http://example.com/mud_url.json".to_string()),
            mud_data: Some(mud_data),
            last_interaction: Local::now().naive_local(),
        };

        let x = convert_device_to_fw_rules(&device)?;

        println!("{:#?}", x);

        let opts = x[0].to_option();
        assert!(opts.iter().any(|x| x.0 == "name" && x.1 == "rule_0"));
        assert!(opts.iter().any(|x| x.0 == "src" && x.1 == "wan"));
        assert!(opts.iter().any(|x| x.0 == "dest" && x.1 == "lan"));
        assert!(opts.iter().any(|x| x.0 == "dest_ip" && x.1 == "127.0.0.1"));
        assert!(opts.iter().any(|x| x.0 == "proto" && x.1 == "6"));
        assert!(opts.iter().any(|x| x.0 == "target" && x.1 == "ACCEPT"));

        Ok(())
    }
}<|MERGE_RESOLUTION|>--- conflicted
+++ resolved
@@ -1,15 +1,8 @@
 use crate::{
     db::ConnectionType,
     error::Result,
-<<<<<<< HEAD
     models::{ACEAction, ACEProtocol, ACLDirection, ACLType, Device},
-=======
-    models::{
-        device_model::Device,
-        mud_models::{ACEAction, ACEProtocol, ACLDirection, ACLType},
-    },
     services::config_service::{get_config_value, set_config_value},
->>>>>>> 21f787f4
 };
 use namib_shared::config_firewall::{EnNetwork, EnTarget, FirewallRule, NetworkConfig, Protocol, RuleName};
 use std::net::{IpAddr, ToSocketAddrs};
@@ -49,12 +42,12 @@
                             if acl.acl_type == ACLType::IPV6 {
                                 continue;
                             }
-                        },
+                        }
                         IpAddr::V6(_) => {
                             if acl.acl_type == ACLType::IPV4 {
                                 continue;
                             }
-                        },
+                        }
                     };
                     let route_network_lan = NetworkConfig::new(EnNetwork::LAN, Some(device.ip_addr.to_string()), None);
                     let route_network_wan = NetworkConfig::new(EnNetwork::WAN, Some(addr.ip().to_string()), None);
