use crate::{
    db::ConnectionType,
    error::Result,
    models::{
        device_model::Device,
        mud_models::{ACEAction, ACEProtocol, ACLDirection, ACLType},
    },
    services::config_service::{get_config_value, set_config_value},
};
use namib_shared::config_firewall::{EnNetwork, EnTarget, FirewallRule, NetworkConfig, Protocol, RuleName};
use std::net::{IpAddr, ToSocketAddrs};

pub fn convert_device_to_fw_rules(device: &Device) -> Result<Vec<FirewallRule>> {
    let mut index = 0;
    let mut result: Vec<FirewallRule> = Vec::new();
    let mud_data = match &device.mud_data {
        Some(mud_data) => mud_data,
        None => return Ok(result),
    };

    for acl in &mud_data.acllist {
        for ace in &acl.ace {
            let rule_name = RuleName::new(format!("rule_{}", index));
            let protocol = match &ace.matches.protocol {
                None => Protocol::all(),
                Some(proto) => match proto {
                    ACEProtocol::TCP => Protocol::tcp(),
                    ACEProtocol::UDP => Protocol::udp(),
                    ACEProtocol::Protocol(proto_nr) => Protocol::from_number(proto_nr.to_owned()),
                },
            };
            let target = match ace.action {
                ACEAction::Accept => EnTarget::ACCEPT,
                ACEAction::Deny => EnTarget::REJECT,
            };

            if let Some(dnsname) = &ace.matches.dnsname {
                let socket_addresses = match format!("{}:443", dnsname).to_socket_addrs() {
                    Ok(socket) => socket,
                    Err(_) => Vec::new().into_iter(),
                };
                for addr in socket_addresses {
                    match addr.ip() {
                        IpAddr::V4(_) => {
                            if acl.acl_type == ACLType::IPV6 {
                                continue;
                            }
                        },
                        IpAddr::V6(_) => {
                            if acl.acl_type == ACLType::IPV4 {
                                continue;
                            }
                        },
                    };
                    let route_network_lan = NetworkConfig::new(EnNetwork::LAN, Some(device.ip_addr.to_string()), None);
                    let route_network_wan = NetworkConfig::new(EnNetwork::WAN, Some(addr.ip().to_string()), None);
                    let (route_network_src, route_network_dest) = match acl.packet_direction {
                        ACLDirection::FromDevice => (route_network_lan, route_network_wan),
                        ACLDirection::ToDevice => (route_network_wan, route_network_lan),
                    };
                    let config_firewall = FirewallRule::new(
                        rule_name.clone(),
                        route_network_src,
                        route_network_dest,
                        protocol.clone(),
                        target.clone(),
                        None,
                    );
                    result.push(config_firewall);
                }
            } else {
                let route_network_lan = NetworkConfig::new(EnNetwork::LAN, None, None);
                let route_network_wan = NetworkConfig::new(EnNetwork::WAN, None, None);
                let (route_network_src, route_network_dest) = match acl.packet_direction {
                    ACLDirection::FromDevice => (route_network_lan, route_network_wan),
                    ACLDirection::ToDevice => (route_network_wan, route_network_lan),
                };
                let config_firewall = FirewallRule::new(
                    rule_name,
                    route_network_src,
                    route_network_dest,
                    protocol,
                    target,
                    Some(vec![(
                        match acl.packet_direction {
                            ACLDirection::FromDevice => "src_ip".to_string(),
                            ACLDirection::ToDevice => "dest_ip".to_string(),
                        },
                        device.ip_addr.to_string(),
                    )]),
                );
                result.push(config_firewall);
            }
            index += 1;
        }
    }
    result.push(FirewallRule::new(
        RuleName::new(format!("rule_default_{}", index)),
        NetworkConfig::new(EnNetwork::LAN, Some(device.ip_addr.to_string()), None),
        NetworkConfig::new(EnNetwork::WAN, None, None),
        Protocol::all(),
        EnTarget::REJECT,
        None,
    ));
    index += 1;
    result.push(FirewallRule::new(
        RuleName::new(format!("rule_default_{}", index)),
        NetworkConfig::new(EnNetwork::WAN, None, None),
        NetworkConfig::new(EnNetwork::LAN, Some(device.ip_addr.to_string()), None),
        Protocol::all(),
        EnTarget::REJECT,
        Some(vec![("dest_ip".to_string(), device.ip_addr.to_string())]),
    ));

    Ok(result)
}

<<<<<<< HEAD
pub async fn get_config_version(pool: DbConnPool) -> String {
    get_config_value("version".to_string(), pool).await.unwrap_or_else(|_| "0".to_string())
}

pub async fn update_config_version(pool: DbConnPool) {
    set_config_value(
        "version".to_string(),
        (get_config_value("version".to_string(), pool.clone())
            .await
            .unwrap_or_else(|_| "0".to_string())
            .parse::<u32>()
            .unwrap_or(1)
            + 1)
        .to_string(),
        pool,
    )
    .await
    .expect("failed to write config");
=======
pub async fn get_config_version(_: &ConnectionType) -> String {
    VERSION.load(Ordering::SeqCst).to_string()
}

pub async fn update_config_version(_: &ConnectionType) {
    VERSION.fetch_add(1, Ordering::SeqCst);
>>>>>>> 45abf2d3
}

#[cfg(test)]
mod tests {
    use super::*;
    use crate::models::{
        device_model::Device,
        mud_models::{ACEAction, ACEMatches, ACEProtocol, ACLDirection, ACLType, MUDData, ACE, ACL},
    };
    use chrono::Local;
    use namib_shared::mac;

    #[test]
    fn test_converting() -> Result<()> {
        let mud_data = MUDData {
            url: "example.com/.well-known/mud".to_string(),
            masa_url: None,
            last_update: "some_last_update".to_string(),
            systeminfo: Some("some_systeminfo".to_string()),
            mfg_name: Some("some_mfg_name".to_string()),
            model_name: Some("some_model_name".to_string()),
            documentation: Some("some_documentation".to_string()),
            expiration: Local::now(),
            acllist: vec![ACL {
                name: "some_acl_name".to_string(),
                packet_direction: ACLDirection::ToDevice,
                acl_type: ACLType::IPV6,
                ace: vec![ACE {
                    name: "some_ace_name".to_string(),
                    action: ACEAction::Accept,
                    matches: ACEMatches {
                        protocol: Some(ACEProtocol::TCP),
                        direction_initiated: None,
                        address_mask: None,
                        dnsname: None,
                        source_port: None,
                        destination_port: None,
                    },
                }],
            }],
        };

        let device = Device {
            id: 0,
            mac_addr: Some("aa:bb:cc:dd:ee:ff".parse::<mac::MacAddr>().unwrap().into()),
            ip_addr: "127.0.0.1".parse().unwrap(),
            hostname: "".to_string(),
            vendor_class: "".to_string(),
            mud_url: Some("http://example.com/mud_url.json".to_string()),
            mud_data: Some(mud_data),
            last_interaction: Local::now().naive_local(),
        };

        let x = convert_device_to_fw_rules(&device)?;

        println!("{:#?}", x);

        let opts = x[0].to_option();
        assert!(opts.iter().any(|x| x.0 == "name" && x.1 == "rule_0"));
        assert!(opts.iter().any(|x| x.0 == "src" && x.1 == "wan"));
        assert!(opts.iter().any(|x| x.0 == "dest" && x.1 == "lan"));
        assert!(opts.iter().any(|x| x.0 == "dest_ip" && x.1 == "127.0.0.1"));
        assert!(opts.iter().any(|x| x.0 == "proto" && x.1 == "6"));
        assert!(opts.iter().any(|x| x.0 == "target" && x.1 == "ACCEPT"));

        Ok(())
    }
}<|MERGE_RESOLUTION|>--- conflicted
+++ resolved
@@ -115,15 +115,16 @@
     Ok(result)
 }
 
-<<<<<<< HEAD
-pub async fn get_config_version(pool: DbConnPool) -> String {
-    get_config_value("version".to_string(), pool).await.unwrap_or_else(|_| "0".to_string())
+pub async fn get_config_version(pool: &ConnectionType) -> String {
+    get_config_value("version".to_string(), pool)
+        .await
+        .unwrap_or_else(|_| "0".to_string())
 }
 
-pub async fn update_config_version(pool: DbConnPool) {
+pub async fn update_config_version(pool: &ConnectionType) {
     set_config_value(
         "version".to_string(),
-        (get_config_value("version".to_string(), pool.clone())
+        (get_config_value("version".to_string(), pool)
             .await
             .unwrap_or_else(|_| "0".to_string())
             .parse::<u32>()
@@ -134,14 +135,6 @@
     )
     .await
     .expect("failed to write config");
-=======
-pub async fn get_config_version(_: &ConnectionType) -> String {
-    VERSION.load(Ordering::SeqCst).to_string()
-}
-
-pub async fn update_config_version(_: &ConnectionType) {
-    VERSION.fetch_add(1, Ordering::SeqCst);
->>>>>>> 45abf2d3
 }
 
 #[cfg(test)]
