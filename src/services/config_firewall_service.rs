use crate::{
    db::DbConnPool,
    error::Result,
    models::{
        device_model::DeviceData,
        mud_models::{ACEAction, ACEProtocol, ACLDirection, ACLType},
    },
    services::config_service::{get_config_value, set_config_value},
};
<<<<<<< HEAD
use namib_shared::config_firewall::{EnNetwork, EnTarget, FirewallRule, Protocol, RuleName};
use std::net::{IpAddr, ToSocketAddrs};
=======
use namib_shared::config_firewall::{EnNetwork, EnTarget, FirewallRule, NetworkConfig, Protocol, RuleName};
use std::{
    net::{IpAddr, ToSocketAddrs},
    sync::atomic::{AtomicU32, Ordering},
};

static VERSION: AtomicU32 = AtomicU32::new(0);
>>>>>>> 1270f404

pub fn convert_device_to_fw_rules(device: &DeviceData) -> Result<Vec<FirewallRule>> {
    let mut index = 0;
    let mut result: Vec<FirewallRule> = Vec::new();
    let mud_data = match &device.mud_data {
        Some(mud_data) => mud_data,
        None => return Ok(result),
    };

    for acl in &mud_data.acllist {
        for ace in &acl.ace {
            let rule_name = RuleName::new(format!("rule_{}", index));
            let protocol = match &ace.matches.protocol {
                None => Protocol::all(),
                Some(proto) => match proto {
                    ACEProtocol::TCP => Protocol::tcp(),
                    ACEProtocol::UDP => Protocol::udp(),
                    ACEProtocol::Protocol(proto_nr) => Protocol::from_number(proto_nr.to_owned()),
                },
            };
            let target = match ace.action {
                ACEAction::Accept => EnTarget::ACCEPT,
                ACEAction::Deny => EnTarget::REJECT,
            };

            if let Some(dnsname) = &ace.matches.dnsname {
                let socket_addresses = match format!("{}:443", dnsname).to_socket_addrs() {
                    Ok(socket) => socket,
                    Err(_) => Vec::new().into_iter(),
                };
                for addr in socket_addresses {
                    match addr.ip() {
                        IpAddr::V4(_) => {
                            if acl.acl_type == ACLType::IPV6 {
                                continue;
                            }
                        },
                        IpAddr::V6(_) => {
                            if acl.acl_type == ACLType::IPV4 {
                                continue;
                            }
                        },
                    };
                    let route_network_lan = NetworkConfig::new(EnNetwork::LAN, Some(device.ip_addr.to_string()), None);
                    let route_network_wan = NetworkConfig::new(EnNetwork::WAN, Some(addr.ip().to_string()), None);
                    let (route_network_src, route_network_dest) = match acl.packet_direction {
                        ACLDirection::FromDevice => (route_network_lan, route_network_wan),
                        ACLDirection::ToDevice => (route_network_wan, route_network_lan),
                    };
                    let config_firewall = FirewallRule::new(rule_name.clone(), route_network_src, route_network_dest, protocol.clone(), target.clone(), None);
                    result.push(config_firewall);
                }
            } else {
                let route_network_lan = NetworkConfig::new(EnNetwork::LAN, None, None);
                let route_network_wan = NetworkConfig::new(EnNetwork::WAN, None, None);
                let (route_network_src, route_network_dest) = match acl.packet_direction {
                    ACLDirection::FromDevice => (route_network_lan, route_network_wan),
                    ACLDirection::ToDevice => (route_network_wan, route_network_lan),
                };
                let config_firewall = FirewallRule::new(
                    rule_name,
                    route_network_src,
                    route_network_dest,
                    protocol,
                    target,
                    Some(vec![(
                        match acl.packet_direction {
                            ACLDirection::FromDevice => "src_ip".to_string(),
                            ACLDirection::ToDevice => "dest_ip".to_string(),
                        },
                        device.ip_addr.to_string(),
                    )]),
                );
                result.push(config_firewall);
            }
            index += 1;
        }
    }
    result.push(FirewallRule::new(
        RuleName::new(format!("rule_default_{}", index)),
        NetworkConfig::new(EnNetwork::LAN, Some(device.ip_addr.to_string()), None),
        NetworkConfig::new(EnNetwork::WAN, None, None),
        Protocol::all(),
        EnTarget::REJECT,
        None,
    ));
    index += 1;
    result.push(FirewallRule::new(
        RuleName::new(format!("rule_default_{}", index)),
        NetworkConfig::new(EnNetwork::WAN, None, None),
        NetworkConfig::new(EnNetwork::LAN, Some(device.ip_addr.to_string()), None),
        Protocol::all(),
        EnTarget::REJECT,
        Some(vec![("dest_ip".to_string(), device.ip_addr.to_string())]),
    ));

    Ok(result)
}

pub async fn get_config_version(pool: DbConnPool) -> String {
    get_config_value("version".to_string(), pool).await.unwrap_or_else(|_| "0".to_string())
}

pub async fn update_config_version(pool: DbConnPool) {
    set_config_value(
        "version".to_string(),
        (get_config_value("version".to_string(), pool.clone())
            .await
            .unwrap_or_else(|_| "0".to_string())
            .parse::<u32>()
            .unwrap_or(1)
            + 1)
        .to_string(),
        pool,
    )
    .await
    .expect("failed to write config");
}

#[cfg(test)]
mod tests {
    use super::*;
    use crate::models::{
        device_model::DeviceData,
        mud_models::{ACEAction, ACEMatches, ACEProtocol, ACLDirection, ACLType, MUDData, ACE, ACL},
    };
    use chrono::Local;
    use namib_shared::macaddr;

    #[test]
    fn test_converting() -> Result<()> {
        let mud_data = MUDData {
            url: "example.com/.well-known/mud".to_string(),
            masa_url: None,
            last_update: "some_last_update".to_string(),
            systeminfo: Some("some_systeminfo".to_string()),
            mfg_name: Some("some_mfg_name".to_string()),
            model_name: Some("some_model_name".to_string()),
            documentation: Some("some_documentation".to_string()),
            expiration: Local::now(),
            acllist: vec![ACL {
                name: "some_acl_name".to_string(),
                packet_direction: ACLDirection::ToDevice,
                acl_type: ACLType::IPV6,
                ace: vec![ACE {
                    name: "some_ace_name".to_string(),
                    action: ACEAction::Accept,
                    matches: ACEMatches {
                        protocol: Some(ACEProtocol::TCP),
                        direction_initiated: None,
                        address_mask: None,
                        dnsname: None,
                        source_port: None,
                        destination_port: None,
                    },
                }],
            }],
        };

        let device = DeviceData {
            id: 0,
            mac_addr: Some("aa:bb:cc:dd:ee:ff".parse::<macaddr::MacAddr>().unwrap().into()),
            ip_addr: "127.0.0.1".parse().unwrap(),
            hostname: "".to_string(),
            vendor_class: "".to_string(),
            mud_url: Some("http://example.com/mud_url.json".to_string()),
            mud_data: Some(mud_data),
            last_interaction: Local::now().naive_local(),
        };

        let x = convert_device_to_fw_rules(&device)?;

        println!("{:#?}", x);

        let opts = x[0].to_option();
        assert!(opts.iter().any(|x| x.0 == "name" && x.1 == "rule_0"));
        assert!(opts.iter().any(|x| x.0 == "src" && x.1 == "wan"));
        assert!(opts.iter().any(|x| x.0 == "dest" && x.1 == "lan"));
        assert!(opts.iter().any(|x| x.0 == "dest_ip" && x.1 == "127.0.0.1"));
        assert!(opts.iter().any(|x| x.0 == "proto" && x.1 == "6"));
        assert!(opts.iter().any(|x| x.0 == "target" && x.1 == "ACCEPT"));

        Ok(())
    }
}<|MERGE_RESOLUTION|>--- conflicted
+++ resolved
@@ -7,18 +7,8 @@
     },
     services::config_service::{get_config_value, set_config_value},
 };
-<<<<<<< HEAD
-use namib_shared::config_firewall::{EnNetwork, EnTarget, FirewallRule, Protocol, RuleName};
+use namib_shared::config_firewall::{EnNetwork, EnTarget, FirewallRule, NetworkConfig, Protocol, RuleName};
 use std::net::{IpAddr, ToSocketAddrs};
-=======
-use namib_shared::config_firewall::{EnNetwork, EnTarget, FirewallRule, NetworkConfig, Protocol, RuleName};
-use std::{
-    net::{IpAddr, ToSocketAddrs},
-    sync::atomic::{AtomicU32, Ordering},
-};
-
-static VERSION: AtomicU32 = AtomicU32::new(0);
->>>>>>> 1270f404
 
 pub fn convert_device_to_fw_rules(device: &DeviceData) -> Result<Vec<FirewallRule>> {
     let mut index = 0;
