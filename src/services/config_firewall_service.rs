use crate::{
    db::DbConnection,
    error::Result,
    models::{AceAction, AceProtocol, AclDirection, AclType, Device},
    services::config_service::{get_config_value, set_config_value},
};
use namib_shared::config_firewall::{EnNetwork, EnTarget, FirewallRule, NetworkConfig, Protocol, RuleName};
use std::net::{IpAddr, ToSocketAddrs};

pub fn convert_device_to_fw_rules(device: &Device) -> Result<Vec<FirewallRule>> {
    let mut index = 0;
    let mut result: Vec<FirewallRule> = Vec::new();
    let mud_data = match &device.mud_data {
        Some(mud_data) => mud_data,
        None => return Ok(result),
    };

    for acl in &mud_data.acllist {
        for ace in &acl.ace {
            let rule_name = RuleName::new(format!("rule_{}", index));
            let protocol = match &ace.matches.protocol {
                None => Protocol::all(),
                Some(proto) => match proto {
                    AceProtocol::TCP => Protocol::tcp(),
                    AceProtocol::UDP => Protocol::udp(),
                    AceProtocol::Protocol(proto_nr) => Protocol::from_number(proto_nr.to_owned()),
                },
            };
            let target = match ace.action {
                AceAction::Accept => EnTarget::ACCEPT,
                AceAction::Deny => EnTarget::REJECT,
            };

            if let Some(dnsname) = &ace.matches.dnsname {
                let socket_addresses = match format!("{}:443", dnsname).to_socket_addrs() {
                    Ok(socket) => socket,
                    Err(_) => Vec::new().into_iter(),
                };
                for addr in socket_addresses {
                    match addr.ip() {
                        IpAddr::V4(_) => {
                            if acl.acl_type == AclType::IPV6 {
                                continue;
                            }
                        },
                        IpAddr::V6(_) => {
                            if acl.acl_type == AclType::IPV4 {
                                continue;
                            }
                        },
                    };
                    let route_network_lan = NetworkConfig::new(EnNetwork::LAN, Some(device.ip_addr.to_string()), None);
                    let route_network_wan = NetworkConfig::new(EnNetwork::WAN, Some(addr.ip().to_string()), None);
                    let (route_network_src, route_network_dest) = match acl.packet_direction {
                        AclDirection::FromDevice => (route_network_lan, route_network_wan),
                        AclDirection::ToDevice => (route_network_wan, route_network_lan),
                    };
                    let config_firewall = FirewallRule::new(
                        rule_name.clone(),
                        route_network_src,
                        route_network_dest,
                        protocol.clone(),
                        target.clone(),
                        None,
                    );
                    result.push(config_firewall);
                }
            } else {
                let route_network_lan = NetworkConfig::new(EnNetwork::LAN, None, None);
                let route_network_wan = NetworkConfig::new(EnNetwork::WAN, None, None);
                let (route_network_src, route_network_dest) = match acl.packet_direction {
                    AclDirection::FromDevice => (route_network_lan, route_network_wan),
                    AclDirection::ToDevice => (route_network_wan, route_network_lan),
                };
                let config_firewall = FirewallRule::new(
                    rule_name,
                    route_network_src,
                    route_network_dest,
                    protocol,
                    target,
                    Some(vec![(
                        match acl.packet_direction {
                            AclDirection::FromDevice => "src_ip".to_string(),
                            AclDirection::ToDevice => "dest_ip".to_string(),
                        },
                        device.ip_addr.to_string(),
                    )]),
                );
                result.push(config_firewall);
            }
            index += 1;
        }
    }
    result.push(FirewallRule::new(
        RuleName::new(format!("rule_default_{}", index)),
        NetworkConfig::new(EnNetwork::LAN, Some(device.ip_addr.to_string()), None),
        NetworkConfig::new(EnNetwork::WAN, None, None),
        Protocol::all(),
        EnTarget::REJECT,
        None,
    ));
    index += 1;
    result.push(FirewallRule::new(
        RuleName::new(format!("rule_default_{}", index)),
        NetworkConfig::new(EnNetwork::WAN, None, None),
        NetworkConfig::new(EnNetwork::LAN, Some(device.ip_addr.to_string()), None),
        Protocol::all(),
        EnTarget::REJECT,
        Some(vec![("dest_ip".to_string(), device.ip_addr.to_string())]),
    ));

    Ok(result)
}

pub async fn get_config_version(pool: &DbConnection) -> String {
    get_config_value("version", pool)
        .await
        .unwrap_or_else(|_| "0".to_string())
}

pub async fn update_config_version(pool: &DbConnection) {
    set_config_value(
        "version",
        &(get_config_value("version", pool)
            .await
            .unwrap_or_else(|_| "0".to_string())
            .parse::<u32>()
            .unwrap_or(1)
            + 1)
        .to_string(),
        pool,
    )
    .await
    .expect("failed to write config");
}

#[cfg(test)]
mod tests {
<<<<<<< HEAD
    use super::*;
    use crate::models::{Ace, AceAction, AceMatches, AceProtocol, Acl, AclDirection, AclType, Device, MudData};
    use chrono::{Local, Utc};
=======
    use chrono::Utc;

>>>>>>> 7497cee8
    use namib_shared::mac;

    use crate::models::{Ace, AceAction, AceMatches, AceProtocol, Acl, AclDirection, AclType, Device, MudData};

    use super::*;

    #[test]
    fn test_converting() -> Result<()> {
        let mud_data = MudData {
            url: "example.com/.well-known/mud".to_string(),
            masa_url: None,
            last_update: "some_last_update".to_string(),
            systeminfo: Some("some_systeminfo".to_string()),
            mfg_name: Some("some_mfg_name".to_string()),
            model_name: Some("some_model_name".to_string()),
            documentation: Some("some_documentation".to_string()),
            expiration: Utc::now(),
            acllist: vec![Acl {
                name: "some_acl_name".to_string(),
                packet_direction: AclDirection::ToDevice,
                acl_type: AclType::IPV6,
                ace: vec![Ace {
                    name: "some_ace_name".to_string(),
                    action: AceAction::Accept,
                    matches: AceMatches {
                        protocol: Some(AceProtocol::TCP),
                        direction_initiated: None,
                        address_mask: None,
                        dnsname: None,
                        source_port: None,
                        destination_port: None,
                    },
                }],
            }],
        };

        let device = Device {
            id: 0,
            mac_addr: Some("aa:bb:cc:dd:ee:ff".parse::<mac::MacAddr>().unwrap().into()),
            ip_addr: "127.0.0.1".parse().unwrap(),
            hostname: "".to_string(),
            vendor_class: "".to_string(),
            mud_url: Some("http://example.com/mud_url.json".to_string()),
            mud_data: Some(mud_data),
            last_interaction: Utc::now().naive_local(),
        };

        let x = convert_device_to_fw_rules(&device)?;

        println!("{:#?}", x);

        let opts = x[0].to_option();
        assert!(opts.iter().any(|x| x.0 == "name" && x.1 == "rule_0"));
        assert!(opts.iter().any(|x| x.0 == "src" && x.1 == "wan"));
        assert!(opts.iter().any(|x| x.0 == "dest" && x.1 == "lan"));
        assert!(opts.iter().any(|x| x.0 == "dest_ip" && x.1 == "127.0.0.1"));
        assert!(opts.iter().any(|x| x.0 == "proto" && x.1 == "6"));
        assert!(opts.iter().any(|x| x.0 == "target" && x.1 == "ACCEPT"));

        Ok(())
    }
}<|MERGE_RESOLUTION|>--- conflicted
+++ resolved
@@ -136,14 +136,8 @@
 
 #[cfg(test)]
 mod tests {
-<<<<<<< HEAD
-    use super::*;
-    use crate::models::{Ace, AceAction, AceMatches, AceProtocol, Acl, AclDirection, AclType, Device, MudData};
-    use chrono::{Local, Utc};
-=======
     use chrono::Utc;
 
->>>>>>> 7497cee8
     use namib_shared::mac;
 
     use crate::models::{Ace, AceAction, AceMatches, AceProtocol, Acl, AclDirection, AclType, Device, MudData};
