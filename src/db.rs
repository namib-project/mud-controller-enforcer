use crate::error::Result;
use sqlx::{migrate, SqlitePool};
use std::env;

#[cfg(feature = "postgres")]
pub type ConnectionType = PgConnection;

#[cfg(feature = "sqlite")]
pub type ConnectionType = SqlitePool;

#[cfg(feature = "postgres")]
pub async fn connect() {}

#[cfg(feature = "sqlite")]
<<<<<<< HEAD
pub type ConnectionType = SqliteConnection;

pub fn run_rocket_db_migrations(rocket: Rocket) -> Result<Rocket, Rocket> {
    let conn = DbConn::get_one(&rocket).expect("database connection");
    match run_db_migrations(&*conn) {
        Ok(()) => Ok(rocket),
        Err(e) => {
            error!("Failed to run database migrations: {:?}", e);
            Err(rocket)
        },
    }
}

pub fn run_db_migrations(conn: &ConnectionType) -> Result<(), diesel_migrations::RunMigrationsError> {
    embedded_migrations::run(conn)
}

impl DbConnPool {
    pub fn get_one(&self) -> Option<DbConn> {
        self.0.get().ok().map(DbConn)
    }

    pub fn new(pool: rocket_contrib::databases::r2d2::Pool<<ConnectionType as rocket_contrib::databases::Poolable>::Manager>) -> Self {
        DbConnPool(pool)
    }
}

impl Clone for DbConnPool {
    fn clone(&self) -> Self {
        DbConnPool(self.0.clone())
    }
=======
pub async fn connect() -> Result<ConnectionType> {
    let conn = SqlitePool::connect(&env::var("DATABASE_URL").expect("DATABASE_URL is not set")).await?;
    migrate!("migrations/sqlite").run(&conn).await?;
    Ok(conn)
>>>>>>> 45abf2d3
}<|MERGE_RESOLUTION|>--- conflicted
+++ resolved
@@ -12,42 +12,8 @@
 pub async fn connect() {}
 
 #[cfg(feature = "sqlite")]
-<<<<<<< HEAD
-pub type ConnectionType = SqliteConnection;
-
-pub fn run_rocket_db_migrations(rocket: Rocket) -> Result<Rocket, Rocket> {
-    let conn = DbConn::get_one(&rocket).expect("database connection");
-    match run_db_migrations(&*conn) {
-        Ok(()) => Ok(rocket),
-        Err(e) => {
-            error!("Failed to run database migrations: {:?}", e);
-            Err(rocket)
-        },
-    }
-}
-
-pub fn run_db_migrations(conn: &ConnectionType) -> Result<(), diesel_migrations::RunMigrationsError> {
-    embedded_migrations::run(conn)
-}
-
-impl DbConnPool {
-    pub fn get_one(&self) -> Option<DbConn> {
-        self.0.get().ok().map(DbConn)
-    }
-
-    pub fn new(pool: rocket_contrib::databases::r2d2::Pool<<ConnectionType as rocket_contrib::databases::Poolable>::Manager>) -> Self {
-        DbConnPool(pool)
-    }
-}
-
-impl Clone for DbConnPool {
-    fn clone(&self) -> Self {
-        DbConnPool(self.0.clone())
-    }
-=======
 pub async fn connect() -> Result<ConnectionType> {
     let conn = SqlitePool::connect(&env::var("DATABASE_URL").expect("DATABASE_URL is not set")).await?;
     migrate!("migrations/sqlite").run(&conn).await?;
     Ok(conn)
->>>>>>> 45abf2d3
 }