#![allow(clippy::pub_enum_variant_names, clippy::module_name_repetitions)]

use isahc::http::StatusCode;
use namib_shared::mac::ParseError;
use paperclip::actix::{api_v2_errors, web::HttpResponse};
use snafu::{Backtrace, Snafu};

#[api_v2_errors(code = 401, code = 403, code = 500)]
#[derive(Debug, Snafu)]
pub enum Error {
    #[snafu(display("ArgonError: {}", source), context(false))]
    ArgonError {
        source: argon2::Error,
        backtrace: Backtrace,
    },
    #[snafu(display("PasswordVerifyError"), visibility(pub))]
    PasswordVerifyError { backtrace: Backtrace },
    #[snafu(display("DatabaseError: {}", source), context(false))]
    DatabaseError {
        source: sqlx::error::Error,
        backtrace: Backtrace,
    },
    #[snafu(display("MigrateError: {}", source), context(false))]
    MigrateError {
        source: sqlx::migrate::MigrateError,
        backtrace: Backtrace,
    },
    #[snafu(display("IoError: {}", source), context(false))]
    IoError {
        source: std::io::Error,
        backtrace: Backtrace,
    },
    #[snafu(display("TlsError: {}", source), context(false))]
    TlsError {
        source: rustls::TLSError,
        backtrace: Backtrace,
    },
    #[snafu(display("AddrParseError: {}", source), context(false))]
    AddrParseError {
        source: std::net::AddrParseError,
        backtrace: Backtrace,
    },
    #[snafu(display("MacParseError: {}", source), context(false))]
    MacParseError { source: ParseError, backtrace: Backtrace },
    #[snafu(display("DotEnvError: {}", source), context(false))]
    DotEnvError {
        source: dotenv::Error,
        backtrace: Backtrace,
    },
    #[snafu(display("JoinError: {}", source), context(false))]
    JoinError {
        source: tokio::task::JoinError,
        backtrace: Backtrace,
    },
    #[snafu(display("{:?}", message), visibility(pub))]
    ResponseError {
        message: Option<String>,
        status: StatusCode,
        backtrace: Backtrace,
    },
    #[snafu(display("MudError {}", message), visibility(pub))]
    MudError { message: String, backtrace: Backtrace },
    #[snafu(display("SerdeError {}", source), context(false))]
    SerdeError {
        source: serde_json::Error,
        backtrace: Backtrace,
    },
    #[snafu(display("IsahcError {}", source), context(false))]
    IsahcError { source: isahc::Error, backtrace: Backtrace },
    #[snafu(display("PatternError {}", source), context(false))]
    PatternError {
        source: glob::PatternError,
        backtrace: Backtrace,
    },
    #[snafu(display("ParseIntError {}", source), context(false))]
    ParseIntError {
        source: std::num::ParseIntError,
        backtrace: Backtrace,
    },
    #[snafu(display("ChronoParseError {}", source), context(false))]
    ChronoParseError {
        source: chrono::ParseError,
        backtrace: Backtrace,
    },
    #[snafu(display("FromStrError"), visibility(pub))]
    FromStrError { backtrace: Backtrace },
    #[snafu(display("NoneError"), visibility(pub))]
    NoneError { backtrace: Backtrace },
<<<<<<< HEAD
    #[snafu(display("Neo4jThingsError {}", message), visibility(pub))]
    Neo4jThingsError { message: String, backtrace: Backtrace },
=======
    #[snafu(display("AcmeError {}", source), context(false))]
    AcmeError {
        source: acme_lib::Error,
        backtrace: Backtrace,
    },
    #[snafu(display("ReqwestError {}", source), context(false))]
    ReqwestError {
        source: reqwest::Error,
        backtrace: Backtrace,
    },
>>>>>>> 093e7aa1
}

pub type Result<T> = std::result::Result<T, Error>;

pub fn none_error() -> Error {
    self::NoneError {}.build()
}

#[derive(Serialize, Deserialize)]
pub struct ErrorDto {
    pub error: String,
}

impl actix_web::ResponseError for Error {
    fn status_code(&self) -> StatusCode {
        match self {
            Error::ResponseError { status, .. } => *status,
            _ => StatusCode::INTERNAL_SERVER_ERROR,
        }
    }

    fn error_response(&self) -> HttpResponse {
        error!("Error during request: {}", self);
        let (mut rb, body) = match self {
            Error::ResponseError { status, message, .. } => {
                let message = message.clone().unwrap_or_else(|| String::from("An error occurred"));

                (HttpResponse::build(*status), ErrorDto { error: message })
            },
            _ => (
                HttpResponse::InternalServerError(),
                ErrorDto {
                    error: String::from("An error occurred"),
                },
            ),
        };
        rb.content_type("application/json")
            .body(serde_json::to_string(&body).unwrap())
    }
}<|MERGE_RESOLUTION|>--- conflicted
+++ resolved
@@ -86,10 +86,6 @@
     FromStrError { backtrace: Backtrace },
     #[snafu(display("NoneError"), visibility(pub))]
     NoneError { backtrace: Backtrace },
-<<<<<<< HEAD
-    #[snafu(display("Neo4jThingsError {}", message), visibility(pub))]
-    Neo4jThingsError { message: String, backtrace: Backtrace },
-=======
     #[snafu(display("AcmeError {}", source), context(false))]
     AcmeError {
         source: acme_lib::Error,
@@ -100,7 +96,8 @@
         source: reqwest::Error,
         backtrace: Backtrace,
     },
->>>>>>> 093e7aa1
+    #[snafu(display("Neo4jThingsError {}", message), visibility(pub))]
+    Neo4jThingsError { message: String, backtrace: Backtrace },
 }
 
 pub type Result<T> = std::result::Result<T, Error>;
