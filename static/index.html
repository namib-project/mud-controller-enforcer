<!DOCTYPE html>
<html lang="en">
  <head>
    <meta charset="utf-8" />
    <meta name="viewport" content="width=device-width, initial-scale=1" />
    <title>Controller Webinterface</title>
  </head>
  <body>
    <div>Hello, world!</div>
<<<<<<< HEAD
    <div><a href="/swagger-ui">Link to the API documentation</a></div>
=======
    <a href="/app">Link to frontend</a>
>>>>>>> 093e7aa1
  </body>
</html><|MERGE_RESOLUTION|>--- conflicted
+++ resolved
@@ -7,10 +7,7 @@
   </head>
   <body>
     <div>Hello, world!</div>
-<<<<<<< HEAD
-    <div><a href="/swagger-ui">Link to the API documentation</a></div>
-=======
     <a href="/app">Link to frontend</a>
->>>>>>> 093e7aa1
+    <a href="/swagger-ui">Link to the API documentation</a>
   </body>
 </html>